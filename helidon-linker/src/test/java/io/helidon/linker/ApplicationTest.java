--- conflicted
+++ resolved
@@ -15,14 +15,10 @@
  */
 package io.helidon.linker;
 
-<<<<<<< HEAD
 import java.nio.file.Path;
 
 import io.helidon.build.test.TestFiles;
 import io.helidon.linker.util.JavaRuntime;
-
-=======
->>>>>>> dc235d0b
 import org.junit.jupiter.api.Test;
 
 import static org.hamcrest.MatcherAssert.assertThat;
@@ -34,7 +30,6 @@
 class ApplicationTest {
 
     @Test
-<<<<<<< HEAD
     void testHelidonVersion() {
         Path mainJar = TestFiles.helidonMpJar();
         Application app = Application.create(JavaRuntime.current(true), mainJar);
@@ -44,8 +39,6 @@
     }
 
     @Test
-=======
->>>>>>> dc235d0b
     void testExitOnStartedValue() {
         assertThat(Application.exitOnStartedValue("1.4.1"), is("✅"));
         assertThat(Application.exitOnStartedValue("1.4.2-SNAPSHOT"), is("!"));
