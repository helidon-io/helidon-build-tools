--- conflicted
+++ resolved
@@ -159,14 +159,10 @@
         return new Jar(jarPath, version);
     }
 
-<<<<<<< HEAD
     private Jar(Path path, Runtime.Version version) {
         this.path = assertFile(path); // Absolute and normalized
         this.version = Objects.requireNonNull(version);
-=======
-    private Jar(Path path) {
         this.path = requireFile(path); // Absolute and normalized
->>>>>>> dc235d0b
         this.isJmod = fileName(path).endsWith(JMOD_SUFFIX);
         try {
             this.jar = new JarFile(path.toFile());
