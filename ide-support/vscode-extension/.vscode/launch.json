--- conflicted
+++ resolved
@@ -17,16 +17,7 @@
         "${workspaceFolder}/target/dist/**/*.js"
       ],
       "preLaunchTask": "${defaultBuildTask}",
-<<<<<<< HEAD
-      "trace": true,
-      "env": {
-        "JAVA_HOME": "/home/aserkes/.sdkman/candidates/java/current",
-        "M2_HOME": "/home/aserkes/.sdkman/candidates/maven/current",
-        "MAVEN_HOME": "/home/aserkes/.sdkman/candidates/maven/current"
-      }
-=======
       "trace": true
->>>>>>> 309f14d0
     },
     {
       "name": "Extension Tests",
