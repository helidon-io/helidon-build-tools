--- conflicted
+++ resolved
@@ -22,13 +22,9 @@
 import { openStartPage } from "./startPage";
 import { updateWorkspaceDocuments } from "./propertiesSupport";
 import { commands, WorkspaceFoldersChangeEvent } from 'vscode';
-<<<<<<< HEAD
 import { deactivated, startLangServer } from './languageServer';
 import { setlogFile } from './logger';
-=======
-import { STEPS } from "./steps_data";
 import { processLaunchConfig } from "./launchConfiguration";
->>>>>>> a303ebe9
 
 export function activate(context: vscode.ExtensionContext) {
 
