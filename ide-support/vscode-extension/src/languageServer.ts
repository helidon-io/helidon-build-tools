--- conflicted
+++ resolved
@@ -123,12 +123,8 @@
     };
 
     // Create the language client and start the client.
-<<<<<<< HEAD
     client = new LanguageClient('HelidonLanguageClient', clientName, serverOptions, clientOptions);
-=======
-    let client = new LanguageClient('helidonLS', 'Helidon Language Server', serverOptions, clientOptions);
     helidonLangServerClient = client;
->>>>>>> c350fb89
     configureLangClient(client, context, maxCountRestart);
     logger.info("Helidon Language Server started. Pid - " + langServerProcess.pid);
     // Disposables to remove on deactivation.
