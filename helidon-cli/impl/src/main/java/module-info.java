/*
 * Copyright (c) 2020, 2021 Oracle and/or its affiliates.
 *
 * Licensed under the Apache License, Version 2.0 (the "License");
 * you may not use this file except in compliance with the License.
 * You may obtain a copy of the License at
 *
 *     http://www.apache.org/licenses/LICENSE-2.0
 *
 * Unless required by applicable law or agreed to in writing, software
 * distributed under the License is distributed on an "AS IS" BASIS,
 * WITHOUT WARRANTIES OR CONDITIONS OF ANY KIND, either express or implied.
 * See the License for the specific language governing permissions and
 * limitations under the License.
 */

/**
 * Helidon CLI implementation.
 */
module io.helidon.build.cli.impl {
    requires io.helidon.build.cli.harness;
<<<<<<< HEAD
    requires io.helidon.build.archetype.engine.v1;
    requires helidon.build.utils;
    requires maven.model;
    requires io.helidon.build.cli.plugin;
=======
    requires io.helidon.build.cli.plugin;
    requires io.helidon.build.archetype.engine;
    requires helidon.build.utils;
    requires maven.model;
    requires org.graalvm.sdk;
>>>>>>> b5394572
    provides io.helidon.build.cli.harness.CommandRegistry
            with io.helidon.build.cli.impl.HelidonRegistry;
}<|MERGE_RESOLUTION|>--- conflicted
+++ resolved
@@ -19,18 +19,11 @@
  */
 module io.helidon.build.cli.impl {
     requires io.helidon.build.cli.harness;
-<<<<<<< HEAD
     requires io.helidon.build.archetype.engine.v1;
-    requires helidon.build.utils;
-    requires maven.model;
     requires io.helidon.build.cli.plugin;
-=======
-    requires io.helidon.build.cli.plugin;
-    requires io.helidon.build.archetype.engine;
     requires helidon.build.utils;
     requires maven.model;
     requires org.graalvm.sdk;
->>>>>>> b5394572
     provides io.helidon.build.cli.harness.CommandRegistry
             with io.helidon.build.cli.impl.HelidonRegistry;
 }