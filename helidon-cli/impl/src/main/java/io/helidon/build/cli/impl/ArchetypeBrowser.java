/*
 * Copyright (c) 2020, 2021 Oracle and/or its affiliates.
 *
 * Licensed under the Apache License, Version 2.0 (the "License");
 * you may not use this file except in compliance with the License.
 * You may obtain a copy of the License at
 *
 *     http://www.apache.org/licenses/LICENSE-2.0
 *
 * Unless required by applicable law or agreed to in writing, software
 * distributed under the License is distributed on an "AS IS" BASIS,
 * WITHOUT WARRANTIES OR CONDITIONS OF ANY KIND, either express or implied.
 * See the License for the specific language governing permissions and
 * limitations under the License.
 */

package io.helidon.build.cli.impl;

import java.io.IOException;
import java.nio.file.Path;
import java.util.List;
import java.util.stream.Collectors;

<<<<<<< HEAD
import io.helidon.build.archetype.engine.v1.ArchetypeCatalog;
import io.helidon.build.cli.impl.InitOptions.Flavor;
=======
import io.helidon.build.archetype.engine.ArchetypeCatalog;
import io.helidon.build.cli.impl.InitCommand.Flavor;
>>>>>>> b5394572
import io.helidon.build.cli.impl.Plugins.PluginFailed;
import io.helidon.build.util.Requirements;

import static java.util.Objects.requireNonNull;

/**
 * Archetype browser for the V1 archetypes.
 */
class ArchetypeBrowser {

    private static final String HELIDON_VERSION_NOT_FOUND = "$(red Helidon version) $(RED %s) $(red not found.)";

<<<<<<< HEAD
=======
    /**
     * Archetype not found message.
     */
    static final String ARCHETYPE_NOT_FOUND = "$(red Archetype \")$(RED %s)$(red \" not found.)";

>>>>>>> b5394572
    private final Metadata metadata;
    private final Flavor flavor;
    private final ArchetypeCatalog catalog;

<<<<<<< HEAD
    /**
     * Create a new archetype browser for the V1 engine.
     *
     * @param metadata       metadata
     * @param flavor         flavor
     * @param helidonVersion Helidon version
     * @throws IOException If an IO error occurs.
     */
    ArchetypeBrowser(Metadata metadata, Flavor flavor, String helidonVersion) throws IOException {
=======
    ArchetypeBrowser(Metadata metadata, Flavor flavor, String helidonVersion) {
>>>>>>> b5394572
        this.metadata = requireNonNull(metadata);
        this.flavor = requireNonNull(flavor);
        ArchetypeCatalog catalog = null;
        try {
<<<<<<< HEAD
            catalog = metadata.catalogOf(helidonVersion);
=======
            catalog = metadata.catalogOf(requireSupportedHelidonVersion(helidonVersion));
>>>>>>> b5394572
        } catch (PluginFailed e) {
            Requirements.failed(HELIDON_VERSION_NOT_FOUND, helidonVersion);
        }
        this.catalog = catalog;
    }

    /**
     * Returns list of archetypes available. Checks remote repo if local cache
     * does not include a catalog file. For convenience, it also checks the local
     * Maven repo to support unreleased versions.
     *
     * @return List of available archetype.
     */
    List<ArchetypeCatalog.ArchetypeEntry> archetypes() {
        return catalog.entries()
                      .stream()
                      .filter(e -> e.tags().contains(flavor.toString()))
                      .collect(Collectors.toList());
    }

    /**
     * Returns path to archetype jar in local cache or {@code null} if not found
     * and not available for download. Checks remote and then local repo to
     * handle unreleased versions.
     *
     * @param archetype The archetype.
     * @return Path to archetype jar or {@code null} if not found.
     */
    Path archetypeJar(ArchetypeCatalog.ArchetypeEntry archetype) {
        try {
            return metadata.archetypeOf(archetype);
        } catch (Exception e) {
            throw new RuntimeException(e);
        }
    }
}<|MERGE_RESOLUTION|>--- conflicted
+++ resolved
@@ -16,21 +16,16 @@
 
 package io.helidon.build.cli.impl;
 
-import java.io.IOException;
 import java.nio.file.Path;
 import java.util.List;
 import java.util.stream.Collectors;
 
-<<<<<<< HEAD
 import io.helidon.build.archetype.engine.v1.ArchetypeCatalog;
 import io.helidon.build.cli.impl.InitOptions.Flavor;
-=======
-import io.helidon.build.archetype.engine.ArchetypeCatalog;
-import io.helidon.build.cli.impl.InitCommand.Flavor;
->>>>>>> b5394572
 import io.helidon.build.cli.impl.Plugins.PluginFailed;
 import io.helidon.build.util.Requirements;
 
+import static io.helidon.build.cli.impl.CommandRequirements.requireSupportedHelidonVersion;
 import static java.util.Objects.requireNonNull;
 
 /**
@@ -40,40 +35,23 @@
 
     private static final String HELIDON_VERSION_NOT_FOUND = "$(red Helidon version) $(RED %s) $(red not found.)";
 
-<<<<<<< HEAD
-=======
-    /**
-     * Archetype not found message.
-     */
-    static final String ARCHETYPE_NOT_FOUND = "$(red Archetype \")$(RED %s)$(red \" not found.)";
-
->>>>>>> b5394572
     private final Metadata metadata;
     private final Flavor flavor;
     private final ArchetypeCatalog catalog;
 
-<<<<<<< HEAD
     /**
      * Create a new archetype browser for the V1 engine.
      *
      * @param metadata       metadata
      * @param flavor         flavor
      * @param helidonVersion Helidon version
-     * @throws IOException If an IO error occurs.
      */
-    ArchetypeBrowser(Metadata metadata, Flavor flavor, String helidonVersion) throws IOException {
-=======
     ArchetypeBrowser(Metadata metadata, Flavor flavor, String helidonVersion) {
->>>>>>> b5394572
         this.metadata = requireNonNull(metadata);
         this.flavor = requireNonNull(flavor);
         ArchetypeCatalog catalog = null;
         try {
-<<<<<<< HEAD
-            catalog = metadata.catalogOf(helidonVersion);
-=======
             catalog = metadata.catalogOf(requireSupportedHelidonVersion(helidonVersion));
->>>>>>> b5394572
         } catch (PluginFailed e) {
             Requirements.failed(HELIDON_VERSION_NOT_FOUND, helidonVersion);
         }
