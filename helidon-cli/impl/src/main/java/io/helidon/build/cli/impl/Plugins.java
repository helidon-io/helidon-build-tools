/*
 * Copyright (c) 2020, 2021 Oracle and/or its affiliates.
 *
 * Licensed under the Apache License, Version 2.0 (the "License");
 * you may not use this file except in compliance with the License.
 * You may obtain a copy of the License at
 *
 *     http://www.apache.org/licenses/LICENSE-2.0
 *
 * Unless required by applicable law or agreed to in writing, software
 * distributed under the License is distributed on an "AS IS" BASIS,
 * WITHOUT WARRANTIES OR CONDITIONS OF ANY KIND, either express or implied.
 * See the License for the specific language governing permissions and
 * limitations under the License.
 */
package io.helidon.build.cli.impl;

import java.io.BufferedReader;
<<<<<<< HEAD
import java.io.ByteArrayOutputStream;
import java.io.IOException;
import java.io.InputStream;
import java.io.PrintStream;
import java.io.StringReader;
import java.lang.reflect.Method;
=======
import java.io.ByteArrayInputStream;
import java.io.ByteArrayOutputStream;
import java.io.IOException;
import java.io.InputStream;
import java.io.InputStreamReader;
import java.io.PrintStream;
import java.io.UncheckedIOException;
>>>>>>> b5394572
import java.nio.file.Files;
import java.nio.file.Path;
import java.util.ArrayList;
import java.util.List;
import java.util.concurrent.TimeUnit;
import java.util.concurrent.atomic.AtomicReference;
import java.util.function.Consumer;

import io.helidon.build.cli.plugin.Plugin;
import io.helidon.build.util.JavaProcessBuilder;
import io.helidon.build.util.Log;
import io.helidon.build.util.ProcessMonitor;
import io.helidon.build.util.Proxies;

import org.graalvm.nativeimage.ImageInfo;

import static io.helidon.build.cli.impl.CommandRequirements.unsupportedJavaVersion;
import static io.helidon.build.util.Constants.EOL;
import static java.util.Objects.requireNonNull;

/**
 * Utility to execute plugins.
 */
public class Plugins {
    private static final AtomicReference<Path> PLUGINS_JAR = new AtomicReference<>();
    private static final String JAR_NAME_PREFIX = "cli-plugins-";
    private static final String JAR_NAME_SUFFIX = ".jar";
    private static final String JAR_RESOURCE_DIR = "plugins";
    private static final String DEBUG_PORT_PROPERTY = "plugin.debug.port";
    private static final int DEFAULT_DEBUG_PORT = Integer.getInteger(DEBUG_PORT_PROPERTY, 0);
    private static final String DEBUG_ARG_PREFIX = "-agentlib:jdwp=transport=dt_socket,server=y,suspend=y,address=*:";
    private static final String JIT_LEVEL_ONE = "-XX:TieredStopAtLevel=1";
    private static final String JIT_TWO_COMPILER_THREADS = "-XX:CICompilerCount=2";
    private static final String TIMED_OUT_SUFFIX = " timed out";
    private static final String UNSUPPORTED_CLASS_VERSION_ERROR = UnsupportedClassVersionError.class.getSimpleName();
    private static final String PLUGIN_CLASS_NAME = "io.helidon.build.cli.plugin.Plugin";

<<<<<<< HEAD
    private static Path pluginJar() throws IOException {
=======
    private static Path pluginJar() {
>>>>>>> b5394572
        Path pluginJar = PLUGINS_JAR.get();
        if (pluginJar == null) {
            final String cliVersion = Config.buildRevision();
            final String jarName = JAR_NAME_PREFIX + cliVersion + JAR_NAME_SUFFIX;
            pluginJar = Config.userConfig().pluginsDir().resolve(jarName);
            if (!Files.exists(pluginJar)) {
                final String resourcePath = JAR_RESOURCE_DIR + "/" + jarName;
                final ClassLoader loader = Plugins.class.getClassLoader();
                final InputStream input = requireNonNull(loader.getResourceAsStream(resourcePath), resourcePath + " not found!");
                Log.debug("unpacked %s", pluginJar);
                try {
                    Files.copy(input, pluginJar);
                } catch (IOException ex) {
                    throw new UncheckedIOException(ex);
                }
            }
            PLUGINS_JAR.set(pluginJar.toAbsolutePath());
        }
        return pluginJar;
    }

    /**
     * Resets state.
     *
     * @param deleteJar {@code true} if plugin jar should be deleted if present.
     */
    static void reset(boolean deleteJar) {
        if (deleteJar) {
            final Path existing = PLUGINS_JAR.get();
            if (existing != null && Files.exists(existing)) {
                try {
                    Files.delete(existing);
                } catch (IOException e) {
                    Log.warn("Could not delete %s: %s", existing, e.toString());
                }
            }
        }
        PLUGINS_JAR.set(null);
    }

    /**
     * Execute a plugin and wait for it to complete.
     *
     * @param pluginName     The plugin name.
     * @param pluginArgs     The plugin args.
     * @param maxWaitSeconds The maximum number of seconds to wait for completion.
<<<<<<< HEAD
     * @throws IOException  If an IO error occurs.
     * @throws PluginFailed If a plugin error occurs.
     */
    public static void execute(String pluginName,
                               List<String> pluginArgs,
                               int maxWaitSeconds) throws IOException, PluginFailed {
=======
     */
    public static void execute(String pluginName,
                               List<String> pluginArgs,
                               int maxWaitSeconds) {
>>>>>>> b5394572
        execute(pluginName, pluginArgs, maxWaitSeconds, Plugins::devNull);
    }

    /**
     * Execute a plugin.
<<<<<<< HEAD
     * If the plugin class is available on the class-path, the plugin is executed via reflection.
     * Otherwise a process is forked and monitored until completion.
     *
     * @param pluginName     The plugin name.
     * @param pluginArgs     The plugin args.
     * @param maxWaitSeconds If forked, the maximum number of seconds to wait for completion.
     * @param stdOut         The std out consumer.
     * @throws IOException  If an IO error occurs.
     * @throws PluginFailed If an plugin error occurs.
=======
     * If executing inside a native executable, the plugin execution is done by spawning a Java process using the
     * bundled plugin JAR file. Otherwise the execute is done in the current JVM.
     *
     * @param pluginName     The plugin name.
     * @param pluginArgs     The plugin args.
     * @param maxWaitSeconds If spawned, the maximum number of seconds to wait for completion.
     * @param stdOut         The std out consumer.
>>>>>>> b5394572
     */
    public static void execute(String pluginName,
                               List<String> pluginArgs,
                               int maxWaitSeconds,
<<<<<<< HEAD
                               Consumer<String> stdOut) throws PluginFailed, IOException {

        try {
            embedded(pluginName, pluginArgs, stdOut);
        } catch (ClassNotFoundException ignored) {
            forked(pluginName, pluginArgs, maxWaitSeconds, stdOut);
        } catch (Exception ex) {
            throw new PluginFailed(ex);
        }
    }

    private static void embedded(String pluginName,
                                 List<String> pluginArgs,
                                 Consumer<String> stdOut) throws ClassNotFoundException, PluginFailed {

        Class<?> pluginClass = Class.forName(PLUGIN_CLASS_NAME);
        PrintStream origStdOut = System.out;
        try {
            ByteArrayOutputStream baos = new ByteArrayOutputStream();
            System.setOut(new PrintStream(baos));
            List<String> command = new ArrayList<>();
            command.add(requireNonNull(pluginName));
            if (Log.isDebug()) {
                command.add("--debug");
            } else if (Log.isVerbose()) {
                command.add("--verbose");
            }
            command.addAll(pluginArgs);
            Method method = pluginClass.getMethod("execute", String[].class);
            method.invoke(null, new Object[]{command.toArray(new String[0])});
            try (BufferedReader reader = new BufferedReader(new StringReader(baos.toString()))) {
                String line;
                while ((line = reader.readLine()) != null) {
                    stdOut.accept(line);
                }
            }
        } catch (Exception ex) {
            throw new PluginFailed(ex);
        } finally {
            System.setOut(origStdOut);
        }
    }

    private static void forked(String pluginName,
                               List<String> pluginArgs,
                               int maxWaitSeconds,
                               Consumer<String> stdOut) throws PluginFailed, IOException {
=======
                               Consumer<String> stdOut) {

        if (ImageInfo.inImageRuntimeCode()) {
            spawned(pluginName, pluginArgs, maxWaitSeconds, stdOut);
        } else {
            embedded(pluginName, pluginArgs, stdOut);
        }
    }

    private static void embedded(String pluginName, List<String> pluginArgs, Consumer<String> stdOut) {
        PrintStream origStdOut = System.out;
        ByteArrayOutputStream baos = new ByteArrayOutputStream();
        try {
            System.setOut(new PrintStream(baos));
            List<String> command = new ArrayList<>();
            command.add(requireNonNull(pluginName));
            if (Log.isDebug()) {
                command.add("--debug");
            } else if (Log.isVerbose()) {
                command.add("--verbose");
            }
            command.addAll(pluginArgs);
            Plugin.execute(command.toArray(new String[0]));
        } catch (Plugin.Failed ex) {
            if (ex.getCause() != null) {
                throw new PluginFailed(ex.getCause());
            } else {
                throw new PluginFailed(ex);
            }
        } catch (Exception ex) {
            throw new PluginFailed(ex);
        } finally {
            System.setOut(origStdOut);
        }
        ByteArrayInputStream is = new ByteArrayInputStream(baos.toByteArray());
        try (BufferedReader reader = new BufferedReader(new InputStreamReader(is))) {
            String line;
            while ((line = reader.readLine()) != null) {
                stdOut.accept(line);
            }
        } catch (IOException ex) {
            throw new PluginFailed(ex);
        }
    }

    private static void spawned(String pluginName,
                                List<String> pluginArgs,
                                int maxWaitSeconds,
                                Consumer<String> stdOut) {
>>>>>>> b5394572

        // Create the command
        final List<String> command = new ArrayList<>();
        command.add("java");
        command.add(JIT_LEVEL_ONE);
        command.add(JIT_TWO_COMPILER_THREADS);
        if (DEFAULT_DEBUG_PORT > 0) {
            command.add(DEBUG_ARG_PREFIX + DEFAULT_DEBUG_PORT);
        }
        command.addAll(Proxies.javaProxyArgs());
        command.add("-jar");
        command.add(pluginJar().toString());
        command.add(requireNonNull(pluginName));
        if (Log.isDebug()) {
            command.add("--debug");
        } else if (Log.isVerbose()) {
            command.add("--verbose");
        }
        command.addAll(pluginArgs);

        // Create the process builder

        final ProcessBuilder processBuilder = JavaProcessBuilder.newInstance().command(command);

        // Fork and wait...

        Log.debug("executing %s", command);

        final List<String> stdErr = new ArrayList<>();
        try {
            ProcessMonitor.builder()
                          .processBuilder(processBuilder)
                          .stdOut(stdOut)
                          .stdErr(stdErr::add)
                          .capture(true)
                          .build()
                          .start()
                          .waitForCompletion(maxWaitSeconds, TimeUnit.SECONDS);
        } catch (ProcessMonitor.ProcessFailedException error) {
            if (containsUnsupportedClassVersionError(stdErr)) {
                unsupportedJavaVersion();
            } else {
                throw new PluginFailed(String.join(EOL, error.monitor().output()));
            }
        } catch (ProcessMonitor.ProcessTimeoutException error) {
            throw new PluginFailed(pluginName + TIMED_OUT_SUFFIX);
        } catch (Exception e) {
            if (stdErr.isEmpty()) {
                throw new PluginFailed(e);
            } else {
                throw new PluginFailed(String.join(EOL, stdErr), e);
            }
        }
    }

    /**
     * Plugin failure.
     */
    public static class PluginFailed extends RuntimeException {
        private PluginFailed(String message) {
            super(message);
        }

        private PluginFailed(Throwable cause) {
            super(cause);
        }

        private PluginFailed(String message, Exception cause) {
            super(message, cause);
        }
    }

    private static boolean containsUnsupportedClassVersionError(List<String> stdErr) {
        return stdErr.stream().anyMatch(line -> line.contains(UNSUPPORTED_CLASS_VERSION_ERROR));
    }

    private static void devNull(String line) {
    }

    private Plugins() {
    }
}<|MERGE_RESOLUTION|>--- conflicted
+++ resolved
@@ -16,14 +16,6 @@
 package io.helidon.build.cli.impl;
 
 import java.io.BufferedReader;
-<<<<<<< HEAD
-import java.io.ByteArrayOutputStream;
-import java.io.IOException;
-import java.io.InputStream;
-import java.io.PrintStream;
-import java.io.StringReader;
-import java.lang.reflect.Method;
-=======
 import java.io.ByteArrayInputStream;
 import java.io.ByteArrayOutputStream;
 import java.io.IOException;
@@ -31,7 +23,6 @@
 import java.io.InputStreamReader;
 import java.io.PrintStream;
 import java.io.UncheckedIOException;
->>>>>>> b5394572
 import java.nio.file.Files;
 import java.nio.file.Path;
 import java.util.ArrayList;
@@ -67,13 +58,8 @@
     private static final String JIT_TWO_COMPILER_THREADS = "-XX:CICompilerCount=2";
     private static final String TIMED_OUT_SUFFIX = " timed out";
     private static final String UNSUPPORTED_CLASS_VERSION_ERROR = UnsupportedClassVersionError.class.getSimpleName();
-    private static final String PLUGIN_CLASS_NAME = "io.helidon.build.cli.plugin.Plugin";
-
-<<<<<<< HEAD
-    private static Path pluginJar() throws IOException {
-=======
+
     private static Path pluginJar() {
->>>>>>> b5394572
         Path pluginJar = PLUGINS_JAR.get();
         if (pluginJar == null) {
             final String cliVersion = Config.buildRevision();
@@ -120,35 +106,15 @@
      * @param pluginName     The plugin name.
      * @param pluginArgs     The plugin args.
      * @param maxWaitSeconds The maximum number of seconds to wait for completion.
-<<<<<<< HEAD
-     * @throws IOException  If an IO error occurs.
-     * @throws PluginFailed If a plugin error occurs.
-     */
-    public static void execute(String pluginName,
-                               List<String> pluginArgs,
-                               int maxWaitSeconds) throws IOException, PluginFailed {
-=======
      */
     public static void execute(String pluginName,
                                List<String> pluginArgs,
                                int maxWaitSeconds) {
->>>>>>> b5394572
         execute(pluginName, pluginArgs, maxWaitSeconds, Plugins::devNull);
     }
 
     /**
      * Execute a plugin.
-<<<<<<< HEAD
-     * If the plugin class is available on the class-path, the plugin is executed via reflection.
-     * Otherwise a process is forked and monitored until completion.
-     *
-     * @param pluginName     The plugin name.
-     * @param pluginArgs     The plugin args.
-     * @param maxWaitSeconds If forked, the maximum number of seconds to wait for completion.
-     * @param stdOut         The std out consumer.
-     * @throws IOException  If an IO error occurs.
-     * @throws PluginFailed If an plugin error occurs.
-=======
      * If executing inside a native executable, the plugin execution is done by spawning a Java process using the
      * bundled plugin JAR file. Otherwise the execute is done in the current JVM.
      *
@@ -156,60 +122,10 @@
      * @param pluginArgs     The plugin args.
      * @param maxWaitSeconds If spawned, the maximum number of seconds to wait for completion.
      * @param stdOut         The std out consumer.
->>>>>>> b5394572
      */
     public static void execute(String pluginName,
                                List<String> pluginArgs,
                                int maxWaitSeconds,
-<<<<<<< HEAD
-                               Consumer<String> stdOut) throws PluginFailed, IOException {
-
-        try {
-            embedded(pluginName, pluginArgs, stdOut);
-        } catch (ClassNotFoundException ignored) {
-            forked(pluginName, pluginArgs, maxWaitSeconds, stdOut);
-        } catch (Exception ex) {
-            throw new PluginFailed(ex);
-        }
-    }
-
-    private static void embedded(String pluginName,
-                                 List<String> pluginArgs,
-                                 Consumer<String> stdOut) throws ClassNotFoundException, PluginFailed {
-
-        Class<?> pluginClass = Class.forName(PLUGIN_CLASS_NAME);
-        PrintStream origStdOut = System.out;
-        try {
-            ByteArrayOutputStream baos = new ByteArrayOutputStream();
-            System.setOut(new PrintStream(baos));
-            List<String> command = new ArrayList<>();
-            command.add(requireNonNull(pluginName));
-            if (Log.isDebug()) {
-                command.add("--debug");
-            } else if (Log.isVerbose()) {
-                command.add("--verbose");
-            }
-            command.addAll(pluginArgs);
-            Method method = pluginClass.getMethod("execute", String[].class);
-            method.invoke(null, new Object[]{command.toArray(new String[0])});
-            try (BufferedReader reader = new BufferedReader(new StringReader(baos.toString()))) {
-                String line;
-                while ((line = reader.readLine()) != null) {
-                    stdOut.accept(line);
-                }
-            }
-        } catch (Exception ex) {
-            throw new PluginFailed(ex);
-        } finally {
-            System.setOut(origStdOut);
-        }
-    }
-
-    private static void forked(String pluginName,
-                               List<String> pluginArgs,
-                               int maxWaitSeconds,
-                               Consumer<String> stdOut) throws PluginFailed, IOException {
-=======
                                Consumer<String> stdOut) {
 
         if (ImageInfo.inImageRuntimeCode()) {
@@ -259,7 +175,6 @@
                                 List<String> pluginArgs,
                                 int maxWaitSeconds,
                                 Consumer<String> stdOut) {
->>>>>>> b5394572
 
         // Create the command
         final List<String> command = new ArrayList<>();
