--- conflicted
+++ resolved
@@ -1,5 +1,5 @@
 /*
- * Copyright (c) 2020, 2021 Oracle and/or its affiliates.
+ * Copyright (c) 2020 Oracle and/or its affiliates.
  *
  * Licensed under the Apache License, Version 2.0 (the "License");
  * you may not use this file except in compliance with the License.
@@ -31,11 +31,8 @@
 import java.util.concurrent.atomic.AtomicReference;
 import java.util.stream.Collectors;
 
-<<<<<<< HEAD
+import io.helidon.build.archetype.engine.v1.ArchetypeCatalog;
 import io.helidon.build.cli.impl.Plugins.PluginFailed;
-=======
-import io.helidon.build.archetype.engine.ArchetypeCatalog;
->>>>>>> 830cf07a
 import io.helidon.build.util.ConfigProperties;
 import io.helidon.build.util.Log;
 import io.helidon.build.util.MavenVersion;
@@ -72,7 +69,9 @@
     private static final String LATEST_VERSION_FILE_NAME = "latest";
     private static final String LAST_UPDATE_FILE_NAME = ".lastUpdate";
     private static final String METADATA_FILE_NAME = "metadata.properties";
+    private static final String CATALOG_FILE_NAME = "archetype-catalog.xml";
     private static final String PLUGIN_NAME = "UpdateMetadata";
+    private static final String JAR_SUFFIX = ".jar";
     private static final int PLUGIN_MAX_WAIT_SECONDS = 30;
     private static final int PLUGIN_MAX_ATTEMPTS = 3;
     private static final String CLI_MESSAGE_PREFIX = "cli.";
@@ -205,9 +204,10 @@
      * Returns the latest Helidon version.
      *
      * @return The version.
-     * @throws Exception If an error occurs.
-     */
-    public MavenVersion latestVersion() throws Exception {
+     * @throws IOException If an IO error occurs.
+     * @throws PluginFailed If a plugin error occurs.
+     */
+    public MavenVersion latestVersion() throws IOException, PluginFailed {
         return latestVersion(false);
     }
 
@@ -216,9 +216,10 @@
      *
      * @param quiet If info messages should be suppressed.
      * @return The version.
-     * @throws Exception If an error occurs.
-     */
-    public MavenVersion latestVersion(boolean quiet) throws Exception {
+     * @throws IOException If an IO error occurs.
+     * @throws PluginFailed If a plugin error occurs.
+     */
+    public MavenVersion latestVersion(boolean quiet) throws IOException, PluginFailed {
         // If we fail, we only want to do so once per command, so we cache any failure
         Exception initialFailure = latestVersionFailure.get();
         if (initialFailure == null) {
@@ -229,12 +230,16 @@
                     latestVersion.set(readLatestVersion());
                 }
                 return latestVersion.get();
-            } catch (Exception e) {
+            } catch (IOException | PluginFailed e) {
                 latestVersionFailure.set(e);
                 throw e;
             }
         } else {
-            throw initialFailure;
+            if (initialFailure instanceof IOException) {
+                throw (IOException) initialFailure;
+            } else {
+                throw (PluginFailed) initialFailure;
+            }
         }
     }
 
@@ -244,9 +249,10 @@
      * @param helidonVersion The version.
      * @param quiet If info messages should be suppressed.
      * @return The version.
-     * @throws Exception If an error occurs.
-     */
-    public MavenVersion cliPluginVersion(MavenVersion helidonVersion, boolean quiet) throws Exception {
+     * @throws IOException If an IO error occurs.
+     * @throws PluginFailed If a plugin error occurs.
+     */
+    public MavenVersion cliPluginVersion(MavenVersion helidonVersion, boolean quiet) throws IOException, PluginFailed {
         return cliPluginVersion(helidonVersion, toMavenVersion(Config.buildVersion()), quiet);
     }
 
@@ -257,11 +263,12 @@
      * @param thisCliVersion This CLI version.
      * @param quiet If info messages should be suppressed.
      * @return The version.
-     * @throws Exception If an error occurs.
+     * @throws IOException If an IO error occurs.
+     * @throws PluginFailed If a plugin error occurs.
      */
     public MavenVersion cliPluginVersion(MavenVersion helidonVersion,
                                          MavenVersion thisCliVersion,
-                                         boolean quiet) throws Exception {
+                                         boolean quiet) throws IOException, PluginFailed {
 
         // Create a map from CLI version to CLI plugin versions, including latest
 
@@ -298,9 +305,10 @@
      * @param helidonVersion The version.
      * @param quiet If info messages should be suppressed.
      * @return The properties.
-     * @throws Exception If an error occurs.
-     */
-    public MavenVersion cliVersionOf(MavenVersion helidonVersion, boolean quiet) throws Exception {
+     * @throws IOException If an IO error occurs.
+     * @throws PluginFailed If a plugin error occurs.
+     */
+    public MavenVersion cliVersionOf(MavenVersion helidonVersion, boolean quiet) throws IOException, PluginFailed {
         return toMavenVersion(requiredProperty(helidonVersion, CLI_VERSION_PROPERTY, quiet));
     }
 
@@ -310,9 +318,12 @@
      * @param thisCliVersion The version of this CLI.
      * @param quiet If info messages should be suppressed.
      * @return A valid CLI version if a more recent CLI is available.
-     * @throws Exception If an error occurs.
-     */
-    public Optional<MavenVersion> checkForCliUpdate(MavenVersion thisCliVersion, boolean quiet) throws Exception {
+     * @throws IOException If an IO error occurs.
+     * @throws PluginFailed If a plugin error occurs.
+     */
+    public Optional<MavenVersion> checkForCliUpdate(MavenVersion thisCliVersion, boolean quiet)
+            throws IOException, PluginFailed {
+
         final MavenVersion latestHelidonVersion = latestVersion(quiet);
         final MavenVersion latestCliVersion = cliVersionOf(latestHelidonVersion, quiet);
         if (latestCliVersion.isGreaterThan(thisCliVersion)) {
@@ -328,10 +339,11 @@
      * @param latestHelidonVersion The latest Helidon version.
      * @param sinceCliVersion The CLI version to start with.
      * @return The notes, in sorted order.
-     * @throws Exception If an error occurs.
+     * @throws IOException If an IO error occurs.
+     * @throws PluginFailed If a plugin error occurs.
      */
     public Map<MavenVersion, String> cliReleaseNotesOf(MavenVersion latestHelidonVersion,
-                                                       MavenVersion sinceCliVersion) throws Exception {
+                                                       MavenVersion sinceCliVersion) throws IOException, PluginFailed {
         requireNonNull(latestHelidonVersion, "latestHelidonVersion must not be null");
         requireNonNull(sinceCliVersion, "sinceCliVersion must not be null");
         final ConfigProperties props = propertiesOf(latestHelidonVersion, true);
@@ -353,9 +365,10 @@
      *
      * @param helidonVersion The version.
      * @return The properties.
-     * @throws Exception If an error occurs.
-     */
-    public ConfigProperties propertiesOf(String helidonVersion) throws Exception {
+     * @throws IOException If an IO error occurs.
+     * @throws PluginFailed If a plugin error occurs.
+     */
+    public ConfigProperties propertiesOf(String helidonVersion) throws IOException, PluginFailed {
         return propertiesOf(toMavenVersion(helidonVersion));
     }
 
@@ -364,9 +377,10 @@
      *
      * @param helidonVersion The version.
      * @return The properties.
-     * @throws Exception If an error occurs.
-     */
-    public ConfigProperties propertiesOf(MavenVersion helidonVersion) throws Exception {
+     * @throws IOException If an IO error occurs.
+     * @throws PluginFailed If a plugin error occurs.
+     */
+    public ConfigProperties propertiesOf(MavenVersion helidonVersion) throws IOException, PluginFailed {
         return propertiesOf(helidonVersion, false);
     }
 
@@ -376,21 +390,54 @@
      * @param helidonVersion The version.
      * @param quiet If info messages should be suppressed.
      * @return The properties.
-     * @throws Exception If an error occurs.
-     */
-    public ConfigProperties propertiesOf(MavenVersion helidonVersion, boolean quiet) throws Exception {
+     * @throws IOException If an IO error occurs.
+     * @throws PluginFailed If a plugin error occurs.
+     */
+    public ConfigProperties propertiesOf(MavenVersion helidonVersion, boolean quiet) throws IOException, PluginFailed {
         return new ConfigProperties(versionedFile(helidonVersion, METADATA_FILE_NAME, quiet));
     }
 
-    @SuppressWarnings("ConstantConditions")
-    Path versionedFile(MavenVersion helidonVersion, String fileName, boolean quiet) throws IOException, PluginFailed {
-        final Path versionDir = rootDir.resolve(requireNonNull(helidonVersion).toString());
-        final Path checkFile = versionDir.resolve(LAST_UPDATE_FILE_NAME);
-        checkForUpdates(helidonVersion, checkFile, quiet);
-        return assertFile(requireHelidonVersionDir(versionDir).resolve(fileName));
-    }
-
-    private String requiredProperty(MavenVersion helidonVersion, String propertyName, boolean quiet) throws Exception {
+    /**
+     * Returns the catalog for the given Helidon version.
+     *
+     * @param helidonVersion The version.
+     * @return The catalog.
+     * @throws IOException If an IO error occurs.
+     * @throws PluginFailed If a plugin error occurs.
+     */
+    public ArchetypeCatalog catalogOf(String helidonVersion) throws IOException, PluginFailed {
+        return catalogOf(toMavenVersion(helidonVersion));
+    }
+
+    /**
+     * Returns the catalog for the given Helidon version.
+     *
+     * @param helidonVersion The version.
+     * @return The catalog.
+     * @throws IOException If an IO error occurs.
+     * @throws PluginFailed If a plugin error occurs.
+     */
+    public ArchetypeCatalog catalogOf(MavenVersion helidonVersion) throws IOException, PluginFailed {
+        return ArchetypeCatalog.read(versionedFile(helidonVersion, CATALOG_FILE_NAME, false));
+    }
+
+    /**
+     * Returns the path to the archetype jar for the given catalog entry.
+     *
+     * @param catalogEntry The catalog entry.
+     * @return The path to the archetype jar.
+     * @throws IOException If an IO error occurs.
+     * @throws PluginFailed If a plugin error occurs.
+     */
+    public Path archetypeOf(ArchetypeCatalog.ArchetypeEntry catalogEntry) throws IOException, PluginFailed {
+        final MavenVersion helidonVersion = toMavenVersion(catalogEntry.version());
+        final String fileName = catalogEntry.artifactId() + "-" + helidonVersion + JAR_SUFFIX;
+        return versionedFile(helidonVersion, fileName, false);
+    }
+
+    private String requiredProperty(MavenVersion helidonVersion, String propertyName, boolean quiet)
+            throws IOException, PluginFailed {
+
         ConfigProperties properties = propertiesOf(helidonVersion, quiet);
         return Requirements.requireNonNull(properties.property(propertyName), "missing " + propertyName);
     }
@@ -430,6 +477,16 @@
 
     private static String toCliMessageKey(MavenVersion version) {
         return CLI_MESSAGE_PREFIX + version.toString() + CLI_MESSAGE_SUFFIX;
+    }
+
+    @SuppressWarnings("ConstantConditions")
+    private Path versionedFile(MavenVersion helidonVersion, String fileName, boolean quiet)
+            throws IOException, PluginFailed {
+
+        final Path versionDir = rootDir.resolve(requireNonNull(helidonVersion).toString());
+        final Path checkFile = versionDir.resolve(LAST_UPDATE_FILE_NAME);
+        checkForUpdates(helidonVersion, checkFile, quiet);
+        return assertFile(requireHelidonVersionDir(versionDir).resolve(fileName));
     }
 
     private boolean checkForUpdates(MavenVersion helidonVersion, Path checkFile, boolean quiet)
@@ -539,7 +596,7 @@
         Log.info(line);
     }
 
-    private MavenVersion readLatestVersion() throws Exception {
+    private MavenVersion readLatestVersion() throws IOException {
         final List<String> lines = Files.readAllLines(latestVersionFile, UTF_8);
         for (String line : lines) {
             if (!line.isEmpty()) {
