--- conflicted
+++ resolved
@@ -65,11 +65,6 @@
     private static final String CATALOG_FILE_NAME = "archetype-catalog.xml";
     private static final String PLUGIN_NAME = "UpdateMetadata";
     private static final String JAR_SUFFIX = ".jar";
-<<<<<<< HEAD
-=======
-    private static final TimeUnit DEFAULT_UPDATE_FREQUENCY_UNITS = TimeUnit.HOURS;
-    private static final long DEFAULT_UPDATE_FREQUENCY = 24;
->>>>>>> 7d0ef357
     private static final int PLUGIN_MAX_WAIT_SECONDS = 30;
     private static final String CLI_MESSAGE_PREFIX = "cli.";
     private static final String CLI_MESSAGE_SUFFIX = ".message";
@@ -120,11 +115,7 @@
     public static Metadata newInstance(String baseUrl, long updateFrequencyHours) {
         final Path cacheDir = Config.userConfig().cacheDir();
         final boolean debug = Log.isDebug();
-<<<<<<< HEAD
-        return newInstance(cacheDir, baseUrl, DEFAULT_UPDATE_FREQUENCY, DEFAULT_UPDATE_FREQUENCY_UNITS, debug);
-=======
         return newInstance(cacheDir, baseUrl, updateFrequencyHours, DEFAULT_UPDATE_FREQUENCY_UNITS, debug);
->>>>>>> 7d0ef357
     }
 
     /**
@@ -406,12 +397,4 @@
         }
         throw new IllegalStateException("No version in " + latestVersionFile);
     }
-
-    private void info(String message, Object... args) {
-        Log.info(message, args);
-    }
-
-    private void debug(String message, Object... args) {
-        Log.debug(message, args);
-    }
 }