/*
 * Copyright (c) 2020 Oracle and/or its affiliates.
 *
 * Licensed under the Apache License, Version 2.0 (the "License");
 * you may not use this file except in compliance with the License.
 * You may obtain a copy of the License at
 *
 *     http://www.apache.org/licenses/LICENSE-2.0
 *
 * Unless required by applicable law or agreed to in writing, software
 * distributed under the License is distributed on an "AS IS" BASIS,
 * WITHOUT WARRANTIES OR CONDITIONS OF ANY KIND, either express or implied.
 * See the License for the specific language governing permissions and
 * limitations under the License.
 */
package io.helidon.build.cli.impl;

import java.nio.file.Files;
import java.nio.file.Path;

import io.helidon.build.test.TestFiles;
import io.helidon.build.util.HelidonVariant;
import org.junit.jupiter.api.BeforeAll;
import org.junit.jupiter.api.MethodOrderer;
import org.junit.jupiter.api.Order;
import org.junit.jupiter.api.Test;
import org.junit.jupiter.api.TestMethodOrder;

import static io.helidon.build.cli.impl.BaseCommand.HELIDON_VERSION;
import static io.helidon.build.cli.impl.TestUtils.exec;
import static io.helidon.build.test.TestFiles.quickstartId;
import static org.hamcrest.CoreMatchers.equalTo;
import static org.hamcrest.CoreMatchers.is;
import static org.hamcrest.MatcherAssert.assertThat;
import static org.junit.jupiter.api.Assertions.assertTrue;

/**
 * Class CommandTest.
 */
@TestMethodOrder(MethodOrderer.OrderAnnotation.class)
public class CommandTest {

    private static final String HELIDON_VERSION_TEST = "2.0.0-SNAPSHOT";
    private static final String HELIDON_VERSION_PREVIOUS = "2.0.0-M1";

    private HelidonVariant variant = HelidonVariant.SE;
    private Path targetDir = TestFiles.targetDir();

    /**
     * Overrides version under test. This property must be propagated to all
     * forked processes.
     */
    @BeforeAll
    public static void setHelidonVersion() {
        System.setProperty(HELIDON_VERSION, HELIDON_VERSION_TEST);
    }

    @Test
    @Order(1)
    public void testInit() throws Exception {
        TestUtils.ExecResult res = exec("init",
                "--flavor", variant.toString(),
                "--project ", targetDir.toString(),
                "--version ", HELIDON_VERSION_PREVIOUS);
        System.out.println(res.output);
<<<<<<< HEAD
        assertThat(res.code, is(equalTo(0)));
        TestFiles.ensureFile(targetDir.resolve(quickstartId(variant)));
=======
        assertTrue(Files.exists(targetDir.resolve(quickstartId(variant))));

>>>>>>> 1d61597a
    }

    @Test
    @Order(2)
    public void testBuild() throws Exception {
        Path projectDir = targetDir.resolve(quickstartId(variant));
        TestUtils.ExecResult res = exec("build",
                "--project ", projectDir.toString());
        System.out.println(res.output);
<<<<<<< HEAD
        assertThat(res.code, is(equalTo(0)));
        TestFiles.ensureFile(TestFiles.helidonSeJar());
=======
        assertTrue(Files.exists(TestFiles.helidonSeJar()));

>>>>>>> 1d61597a
    }

    @Test
    @Order(3)
    public void testInfo() throws Exception {
        Path projectDir = targetDir.resolve(quickstartId(variant));
        TestUtils.ExecResult res = exec("info",
                "--project ", projectDir.toString());
        System.out.println(res.output);
        assertThat(res.code, is(equalTo(0)));
    }

    @Test
    @Order(4)
    public void testVersion() throws Exception {
        Path projectDir = targetDir.resolve(quickstartId(variant));
        TestUtils.ExecResult res = exec("version",
                "--project ", projectDir.toString());
        System.out.println(res.output);
        assertThat(res.code, is(equalTo(0)));
    }

    @Test
    @Order(5)
    public void testFeatures() throws Exception {
        Path projectDir = targetDir.resolve(quickstartId(variant));
        TestUtils.ExecResult res = exec("features",
                "--project ", projectDir.toString(),
                "--all");
        System.out.println(res.output);
        assertThat(res.code, is(equalTo(0)));
    }

    @Test
    @Order(6)
    public void testClean() {
        Path projectDir = targetDir.resolve(quickstartId(variant));
        assertTrue(TestFiles.deleteDirectory(projectDir.toFile()));
        System.out.println("Directory " + projectDir + " deleted");
    }
}<|MERGE_RESOLUTION|>--- conflicted
+++ resolved
@@ -20,6 +20,7 @@
 
 import io.helidon.build.test.TestFiles;
 import io.helidon.build.util.HelidonVariant;
+
 import org.junit.jupiter.api.BeforeAll;
 import org.junit.jupiter.api.MethodOrderer;
 import org.junit.jupiter.api.Order;
@@ -63,13 +64,8 @@
                 "--project ", targetDir.toString(),
                 "--version ", HELIDON_VERSION_PREVIOUS);
         System.out.println(res.output);
-<<<<<<< HEAD
         assertThat(res.code, is(equalTo(0)));
-        TestFiles.ensureFile(targetDir.resolve(quickstartId(variant)));
-=======
         assertTrue(Files.exists(targetDir.resolve(quickstartId(variant))));
-
->>>>>>> 1d61597a
     }
 
     @Test
@@ -79,13 +75,8 @@
         TestUtils.ExecResult res = exec("build",
                 "--project ", projectDir.toString());
         System.out.println(res.output);
-<<<<<<< HEAD
         assertThat(res.code, is(equalTo(0)));
-        TestFiles.ensureFile(TestFiles.helidonSeJar());
-=======
         assertTrue(Files.exists(TestFiles.helidonSeJar()));
-
->>>>>>> 1d61597a
     }
 
     @Test
