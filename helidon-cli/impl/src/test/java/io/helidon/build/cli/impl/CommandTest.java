/*
 * Copyright (c) 2020 Oracle and/or its affiliates.
 *
 * Licensed under the Apache License, Version 2.0 (the "License");
 * you may not use this file except in compliance with the License.
 * You may obtain a copy of the License at
 *
 *     http://www.apache.org/licenses/LICENSE-2.0
 *
 * Unless required by applicable law or agreed to in writing, software
 * distributed under the License is distributed on an "AS IS" BASIS,
 * WITHOUT WARRANTIES OR CONDITIONS OF ANY KIND, either express or implied.
 * See the License for the specific language governing permissions and
 * limitations under the License.
 */
package io.helidon.build.cli.impl;

import java.nio.file.Files;
import java.nio.file.Path;

import io.helidon.build.test.TestFiles;
import io.helidon.build.util.HelidonVariant;

import org.junit.jupiter.api.BeforeAll;
import org.junit.jupiter.api.MethodOrderer;
import org.junit.jupiter.api.Order;
import org.junit.jupiter.api.Test;
import org.junit.jupiter.api.TestMethodOrder;

import static io.helidon.build.cli.impl.BaseCommand.HELIDON_VERSION_PROPERTY;
import static io.helidon.build.cli.impl.TestUtils.exec;
<<<<<<< HEAD
=======
import static io.helidon.build.test.HelidonTestVersions.currentHelidonReleaseVersion;
import static io.helidon.build.test.HelidonTestVersions.previousHelidonReleaseVersion;
import static io.helidon.build.test.TestFiles.quickstartId;
import static io.helidon.build.util.PomUtils.HELIDON_PLUGIN_VERSION_PROPERTY;
>>>>>>> 226ec07a
import static org.hamcrest.CoreMatchers.equalTo;
import static org.hamcrest.CoreMatchers.is;
import static org.hamcrest.MatcherAssert.assertThat;
import static org.junit.jupiter.api.Assertions.assertTrue;

/**
 * Class CommandTest.
 */
@TestMethodOrder(MethodOrderer.OrderAnnotation.class)
public class CommandTest {

<<<<<<< HEAD
    private static final String HELIDON_VERSION_TEST = "2.0.0-SNAPSHOT";
    private static final String MY_PROJECT = "myproject";
    private static final String MY_GROUP_ID = "mygroup";
    private static final String MY_ARTIFACT_ID = "myartifact";
=======
    private static final String HELIDON_VERSION_TEST = currentHelidonReleaseVersion();
    private static final String HELIDON_VERSION_PREVIOUS = previousHelidonReleaseVersion();
>>>>>>> 226ec07a

    private final HelidonVariant variant = HelidonVariant.SE;
    private final Path targetDir = TestFiles.targetDir();

    /**
     * Overrides version under test. This property must be propagated to all
     * forked processes.
     */
    @BeforeAll
    public static void setHelidonVersion() {
        System.setProperty(HELIDON_VERSION_PROPERTY, HELIDON_VERSION_TEST);
        System.setProperty(HELIDON_PLUGIN_VERSION_PROPERTY, HELIDON_VERSION_TEST);
    }

    @Test
    @Order(1)
    public void testInit() throws Exception {
        TestUtils.ExecResult res = exec("init",
                "--flavor", variant.toString(),
                "--project ", targetDir.toString(),
                "--version ", HELIDON_VERSION_TEST,
                "--artifactid", MY_ARTIFACT_ID,
                "--groupid", MY_GROUP_ID,
                "--name", MY_PROJECT,
                "--batch");
        System.out.println(res.output);
        assertThat(res.code, is(equalTo(0)));
        Path projectDir = targetDir.resolve(Path.of(MY_PROJECT));
        assertTrue(Files.exists(projectDir));
    }

    @Test
    @Order(2)
    public void testBuild() throws Exception {
        Path projectDir = targetDir.resolve(Path.of(MY_PROJECT));
        TestUtils.ExecResult res = exec("build",
                "--project ", projectDir.toString());
        System.out.println(res.output);
        assertThat(res.code, is(equalTo(0)));
        assertTrue(Files.exists(projectDir.resolve("target/" + MY_ARTIFACT_ID + ".jar")));
    }

    @Test
    @Order(3)
    public void testInfo() throws Exception {
        Path projectDir = targetDir.resolve(Path.of(MY_PROJECT));
        TestUtils.ExecResult res = exec("info",
                "--project ", projectDir.toString());
        System.out.println(res.output);
        assertThat(res.code, is(equalTo(0)));
    }

    @Test
    @Order(4)
    public void testVersion() throws Exception {
        Path projectDir = targetDir.resolve(Path.of(MY_PROJECT));
        TestUtils.ExecResult res = exec("version",
                "--project ", projectDir.toString());
        System.out.println(res.output);
        assertThat(res.code, is(equalTo(0)));
    }

    @Test
    @Order(5)
    public void testClean() {
        Path projectDir = targetDir.resolve(Path.of(MY_PROJECT));
        assertTrue(TestFiles.deleteDirectory(projectDir.toFile()));
        System.out.println("Directory " + projectDir + " deleted");
    }
}<|MERGE_RESOLUTION|>--- conflicted
+++ resolved
@@ -18,6 +18,7 @@
 import java.nio.file.Files;
 import java.nio.file.Path;
 
+import io.helidon.build.test.HelidonTestVersions;
 import io.helidon.build.test.TestFiles;
 import io.helidon.build.util.HelidonVariant;
 
@@ -28,14 +29,12 @@
 import org.junit.jupiter.api.TestMethodOrder;
 
 import static io.helidon.build.cli.impl.BaseCommand.HELIDON_VERSION_PROPERTY;
+import static io.helidon.build.cli.impl.InitCommand.DEFAULT_ARTIFACT_ID;
+import static io.helidon.build.cli.impl.InitCommand.DEFAULT_GROUP_ID;
+import static io.helidon.build.cli.impl.InitCommand.DEFAULT_NAME;
+import static io.helidon.build.util.PomUtils.HELIDON_PLUGIN_VERSION_PROPERTY;
+
 import static io.helidon.build.cli.impl.TestUtils.exec;
-<<<<<<< HEAD
-=======
-import static io.helidon.build.test.HelidonTestVersions.currentHelidonReleaseVersion;
-import static io.helidon.build.test.HelidonTestVersions.previousHelidonReleaseVersion;
-import static io.helidon.build.test.TestFiles.quickstartId;
-import static io.helidon.build.util.PomUtils.HELIDON_PLUGIN_VERSION_PROPERTY;
->>>>>>> 226ec07a
 import static org.hamcrest.CoreMatchers.equalTo;
 import static org.hamcrest.CoreMatchers.is;
 import static org.hamcrest.MatcherAssert.assertThat;
@@ -47,18 +46,11 @@
 @TestMethodOrder(MethodOrderer.OrderAnnotation.class)
 public class CommandTest {
 
-<<<<<<< HEAD
-    private static final String HELIDON_VERSION_TEST = "2.0.0-SNAPSHOT";
-    private static final String MY_PROJECT = "myproject";
-    private static final String MY_GROUP_ID = "mygroup";
-    private static final String MY_ARTIFACT_ID = "myartifact";
-=======
-    private static final String HELIDON_VERSION_TEST = currentHelidonReleaseVersion();
-    private static final String HELIDON_VERSION_PREVIOUS = previousHelidonReleaseVersion();
->>>>>>> 226ec07a
+    private static final String HELIDON_VERSION_TEST = HelidonTestVersions.currentHelidonReleaseVersion();
+    private static final String HELIDON_SNAPSHOT_VERSION = HelidonTestVersions.currentHelidonSnapshotVersion();
 
-    private final HelidonVariant variant = HelidonVariant.SE;
-    private final Path targetDir = TestFiles.targetDir();
+    private HelidonVariant variant = HelidonVariant.SE;
+    private Path targetDir = TestFiles.targetDir();
 
     /**
      * Overrides version under test. This property must be propagated to all
@@ -66,7 +58,7 @@
      */
     @BeforeAll
     public static void setHelidonVersion() {
-        System.setProperty(HELIDON_VERSION_PROPERTY, HELIDON_VERSION_TEST);
+        System.setProperty(HELIDON_VERSION_PROPERTY, HELIDON_SNAPSHOT_VERSION);
         System.setProperty(HELIDON_PLUGIN_VERSION_PROPERTY, HELIDON_VERSION_TEST);
     }
 
@@ -76,32 +68,32 @@
         TestUtils.ExecResult res = exec("init",
                 "--flavor", variant.toString(),
                 "--project ", targetDir.toString(),
-                "--version ", HELIDON_VERSION_TEST,
-                "--artifactid", MY_ARTIFACT_ID,
-                "--groupid", MY_GROUP_ID,
-                "--name", MY_PROJECT,
+                "--version ", HELIDON_SNAPSHOT_VERSION,
+                "--artifactid", DEFAULT_ARTIFACT_ID,
+                "--groupid", DEFAULT_GROUP_ID,
+                "--name", DEFAULT_NAME,
                 "--batch");
         System.out.println(res.output);
         assertThat(res.code, is(equalTo(0)));
-        Path projectDir = targetDir.resolve(Path.of(MY_PROJECT));
+        Path projectDir = targetDir.resolve(Path.of(DEFAULT_NAME));
         assertTrue(Files.exists(projectDir));
     }
 
     @Test
     @Order(2)
     public void testBuild() throws Exception {
-        Path projectDir = targetDir.resolve(Path.of(MY_PROJECT));
+        Path projectDir = targetDir.resolve(Path.of(DEFAULT_NAME));
         TestUtils.ExecResult res = exec("build",
                 "--project ", projectDir.toString());
         System.out.println(res.output);
         assertThat(res.code, is(equalTo(0)));
-        assertTrue(Files.exists(projectDir.resolve("target/" + MY_ARTIFACT_ID + ".jar")));
+        assertTrue(Files.exists(projectDir.resolve("target/" + DEFAULT_ARTIFACT_ID + ".jar")));
     }
 
     @Test
     @Order(3)
     public void testInfo() throws Exception {
-        Path projectDir = targetDir.resolve(Path.of(MY_PROJECT));
+        Path projectDir = targetDir.resolve(Path.of(DEFAULT_NAME));
         TestUtils.ExecResult res = exec("info",
                 "--project ", projectDir.toString());
         System.out.println(res.output);
@@ -111,7 +103,7 @@
     @Test
     @Order(4)
     public void testVersion() throws Exception {
-        Path projectDir = targetDir.resolve(Path.of(MY_PROJECT));
+        Path projectDir = targetDir.resolve(Path.of(DEFAULT_NAME));
         TestUtils.ExecResult res = exec("version",
                 "--project ", projectDir.toString());
         System.out.println(res.output);
@@ -121,7 +113,7 @@
     @Test
     @Order(5)
     public void testClean() {
-        Path projectDir = targetDir.resolve(Path.of(MY_PROJECT));
+        Path projectDir = targetDir.resolve(Path.of(DEFAULT_NAME));
         assertTrue(TestFiles.deleteDirectory(projectDir.toFile()));
         System.out.println("Directory " + projectDir + " deleted");
     }
