/*
 * Copyright (c) 2020, 2022 Oracle and/or its affiliates.
 *
 * Licensed under the Apache License, Version 2.0 (the "License");
 * you may not use this file except in compliance with the License.
 * You may obtain a copy of the License at
 *
 *     http://www.apache.org/licenses/LICENSE-2.0
 *
 * Unless required by applicable law or agreed to in writing, software
 * distributed under the License is distributed on an "AS IS" BASIS,
 * WITHOUT WARRANTIES OR CONDITIONS OF ANY KIND, either express or implied.
 * See the License for the specific language governing permissions and
 * limitations under the License.
 */

package io.helidon.build.licensing;

import java.io.File;
import java.io.FileInputStream;
import java.io.FileWriter;
import java.io.IOException;
import java.io.InputStream;
import java.io.InputStreamReader;
import java.io.Reader;
import java.nio.file.Paths;
import java.util.Arrays;
import java.util.Collections;
import java.util.HashSet;
import java.util.List;
import java.util.Set;
import java.util.function.Consumer;
import java.util.stream.Collectors;

import javax.xml.bind.JAXBContext;
import javax.xml.bind.JAXBException;
import javax.xml.bind.Unmarshaller;

import io.helidon.build.licensing.model.AttributionDependency;
import io.helidon.build.licensing.model.AttributionDocument;
import io.helidon.build.licensing.model.AttributionLicense;

import org.apache.commons.text.StringEscapeUtils;

/**
 * Generate a report from attribution xml file.
 */
public class Report {
    static final String HEADER_80 = "=-=-=-=-=-=-=-=-=-=-=-=-=-=-=-=-=-=-=-=-=-=-=-=-=-=-=-=-=-=-=-=-=-=-=-=-=-=-=-=";

    // SPDX identifier for licenses
    // https://spdx.org/licenses/
    static final String APACHE_ID = "Apache-2.0";
    static final String EPL1_ID = "EPL-1.0";
    static final String EPL2_ID = "EPL-2.0";
    static final String LGPL2_1_ID = "LGPL-2.1-only";
    static final String MPL2_ID = "MPL-2.0";

    static final String[] LICENSES = {APACHE_ID, EPL1_ID, EPL2_ID, MPL2_ID, LGPL2_1_ID};

    /**
     * Name of Input File Dir property.
     */
    public static final String INPUT_FILE_DIR_PROPERTY_NAME = "inputFileDir";

    /**
     * Name of Input File Name property.
     */
    public static final String INPUT_FILE_NAME_PROPERTY_NAME = "inputFileName";

    /**
     * Name of Ouput File Dir property.
     */
    public static final String OUTPUT_FILE_DIR_PROPERTY_NAME = "outputFileDir";

    /**
     * Name of Ouput File Name property.
     */
    public static final String OUTPUT_FILE_NAME_PROPERTY_NAME = "outputFileName";

    /**
     * Name of Ouput File Format property.
     */
    public static final String OUTPUT_FILE_FORMAT_PROPERTY_NAME = "outputFileFormat";

    /**
     * Name of Modules property.
     */
    public static final String MODULES_PROPERTY_NAME = "modules";

    /**
     * Name of Include Version property.
     */
    public static final String INCLUDE_VERSION_PROPERTY_NAME = "includeVersion";

    /**
     * Default input file name.
     */
    public static final String DEFAULT_INPUT_FILE_NAME = "HELIDON_THIRD_PARTY_LICENSES.xml";

    /**
     * Default input file directory.
     */
    public static final String DEFAULT_INPUT_FILE_DIR = "";

    /**
     * Default output file format.
     */
    public static final String DEFAULT_OUTPUT_FILE_FORMAT = "txt";

    /**
     * Default output file name.
     */
    public static final String DEFAULT_OUTPUT_FILE_NAME = "HELIDON_THIRD_PARTY_LICENSES.txt";

    /**
     * Default output file dirctory.
     */
    public static final String DEFAULT_OUTPUT_FILE_DIR = ".";

    /**
     * Default module list.
     */
    public static final String DEFAULT_MODULES_LIST = "*";

    /**
     * Default value for includeVersion of Modules property.
     */
    public static final String DEFAULT_INCLUDE_VERSION  = "false";

    private String inputFileDir;
    private String inputFileName;

    private String outputFileDir;
    private String outputFileName;
<<<<<<< HEAD
    private String outputFileFormat;

=======
>>>>>>> e5a2fd78
    private Set<String> moduleList;
    private Boolean includeVersion;

    private Consumer<String> outputHandler;
    private Consumer<String> errorHandler;

    private Report() {
    }

    /**
     * Constuct a Report from a Report.Builder.
     *
     * @param builder Builder with configuration to use for construction
     */
    private Report(Builder builder) {
        this.inputFileDir = builder.inputFileDir();
        this.inputFileName = builder.inputFileName();

        this.outputFileDir = builder.outputFileDir();
        this.outputFileName = builder.outputFileName();
        this.outputFileFormat = builder.outputFileFormat();

        this.moduleList = builder.moduleList();

        this.outputHandler = builder.outputHandler();
<<<<<<< HEAD
        this.errorHandler = builder.errorHandler();
=======

        this.includeVersion = builder.includeVersion();
>>>>>>> e5a2fd78
    }

    /**
     * Supports running Report from command line.
     *
     * @param args command line arguments
     * @throws IOException   on IOExceptions when accessing files
     * @throws JAXBException on JAXBExceptions
     */
    public static void main(String[] args) throws IOException, JAXBException {
        Report.builder()
                .moduleList(System.getProperty(MODULES_PROPERTY_NAME, DEFAULT_MODULES_LIST))
                .inputFileDir(System.getProperty(INPUT_FILE_DIR_PROPERTY_NAME, DEFAULT_INPUT_FILE_DIR))
                .inputFileName(System.getProperty(INPUT_FILE_NAME_PROPERTY_NAME, DEFAULT_INPUT_FILE_NAME))
                .outputFileDir(System.getProperty(OUTPUT_FILE_DIR_PROPERTY_NAME, DEFAULT_OUTPUT_FILE_DIR))
                .outputFileName(System.getProperty(OUTPUT_FILE_NAME_PROPERTY_NAME, DEFAULT_OUTPUT_FILE_NAME))
<<<<<<< HEAD
                .outputFileFormat(System.getProperty(OUTPUT_FILE_FORMAT_PROPERTY_NAME, DEFAULT_OUTPUT_FILE_FORMAT))
=======
                .includeVersion(Boolean.valueOf(System.getProperty(INCLUDE_VERSION_PROPERTY_NAME, DEFAULT_INCLUDE_VERSION)))
>>>>>>> e5a2fd78
                .build()
                .execute();
    }

    /**
     * Converts a path to a jar, or a jar, or a module name to a module name.
     *
     * @param s jar file name, path to a jar file, or a Helidon module name
     * @return String representing a helidon module name
     */
    static String convertToArtifactId(String s) {
        // Trim to filename just in case we are passed a path to a jar
        String name = Paths.get(s).getFileName().toString();
        if (name.endsWith(".jar")) {
            // Convert jar file name to artifactId. Strip version and .jar
            // We assume everything after the last dash is the version.jar
            int n = name.lastIndexOf('-');
            if (n < 0) {
                // No dashes. Just strip off .jar
                n = name.lastIndexOf('.');
            }
            return name.substring(0, n);
        } else {
            return name;
        }
    }

    /**
     * Execute the Report.
     *
     * @throws IOException   if can't perform IO on files
     * @throws JAXBException if can't parse input xml file
     */
    public void execute() throws IOException, JAXBException {
        if (!new File(outputFileDir).exists()) {
            String s = String.format("Can't create output file %s. Directory %s does not exist.", outputFileName, outputFileDir);
            throw new IOException(s);
        }

        File outputFile = new File(outputFileDir, outputFileName);
        File inputFile = null;
        if (inputFileDir != null && !inputFileDir.isEmpty()) {
            // Input file was specified
            inputFile = new File(inputFileDir, inputFileName);
        }
        try (FileWriter w = new FileWriter(outputFile)) {
            info("Reading input from " + (inputFile != null ? inputFile.getCanonicalPath() : inputFileName + " on classpath"));
            info("Writing output to " + outputFile.getCanonicalPath());

            AttributionDocument document;
            if (inputFile != null) {
                document = loadAttributionDocument(inputFile);
            } else {
                document = loadAttributionDocumentFromClasspath("META-INF/" + inputFileName);
            }
            switch (outputFileFormat) {
                case "json":
                    generateAttributionFileJson(document, w);
                    break;
                case "html":
                    if (generateAttributionFileHtml(document, w)) {
                        w.flush();
                    }
                    break;
                case "txt":
                    if (generateAttributionFile(document, w)) {
                        w.flush();
                    }
                    break;
                default:
            }
        } catch (IOException e) {
            String s = "Error writing file " + outputFile.getPath();
            throw new IOException(s, e);
        } catch (JAXBException e) {
            String s = "JAXB error creating file " + outputFile.getPath();
            throw new JAXBException(s, e);
        }
    }

    /**
     * Loads XML and return the attribution document model.
     *
     * @param file XML file to load.
     * @throws IOException, JAXBException
     */
    private AttributionDocument loadAttributionDocument(File file) throws IOException, JAXBException {
        if (file != null) {
            if (!file.canRead()) {
                String s = String.format("Can't read input file %s.", file.getCanonicalPath());
                throw new IOException(s);
            }
            try {
                FileInputStream fis = new FileInputStream(file);
                AttributionDocument attributionDocument = loadAttributionDocumentFromStream(fis);
                fis.close();
                return attributionDocument;
            } catch (JAXBException e) {
                String s = String.format("Can't load input file %s.", file);
                throw new JAXBException(s, e);
            }
        }
        return null;
    }

    private AttributionDocument loadAttributionDocumentFromClasspath(String name) throws JAXBException, IOException {
        InputStream is = Report.class.getClassLoader().getResourceAsStream(name);
        if (is == null) {
            throw new IOException("Can't get resource " + name);
        }
        return loadAttributionDocumentFromStream(is);
    }

    private AttributionDocument loadAttributionDocumentFromStream(InputStream is) throws JAXBException {
        JAXBContext contextObj = JAXBContext.newInstance(AttributionDocument.class);
        Unmarshaller unmarshaller = contextObj.createUnmarshaller();
        return (AttributionDocument) unmarshaller.unmarshal(is);
    }

    /**
     * Generates a third party attribution file from all found BAs.
     *
     * @param attributionDocument AttributionDocument to generate attribution report from
     * @param w                   FileWriter to write report to
     * @return true if something was written, else false
     * @throws IOException if trouble writing to file
     */
    private boolean generateAttributionFile(AttributionDocument attributionDocument, FileWriter w) throws IOException {

        boolean first = true;

        List<AttributionDependency> deps = attributionDocument.getDependencies();
        Set<String> licensesUsed = new HashSet<>();

        for (AttributionDependency d : deps) {
            HashSet<String> intersection = new HashSet<>(moduleList);
            intersection.retainAll(d.getConsumers());
            if (moduleList.isEmpty() || !intersection.isEmpty()) {
                if (first) {
                    appendResourceToFile("NOTICE_HEADER.txt", w);
                    first = false;
                }
                w.write(HEADER_80 + "\n");
                w.write(d.getName() + " " + (includeVersion ? d.getVersion() : "") + " " + d.getLicensor() + "\n");
                String lic = d.getLicenseName();
                if (lic != null && !lic.isEmpty()) {
                    w.write(lic + "\n");
                }
                w.write("Used by: " + d.getConsumers() + "\n");
                w.write(HEADER_80 + "\n");
                w.write(d.getAttribution());
                w.write("\n");
                detectLicenses(licensesUsed, d.getAttribution());
            }
        }

        // If we haven't written anything, then let the caller know
        if (first) {
            return false;
        }

        // Write full text of licenses used (that were squashed out of report) to the
        // end of the file.
        first = true;
        for (String s : licensesUsed) {
            if (first) {
                appendResourceToFile("LICENSE_HEADER.txt", w);
                first = false;
            }
            w.write(s + "\n");
            // Get license text for AttributionDocument
            AttributionLicense license = getLicense(attributionDocument, s);
            if (license != null) {
                w.write(license.getText());
            } else {
                w.write("No license text found for " + s);
            }
            w.write(HEADER_80 + "\n");
        }
        return true;
    }

    /**
     * Generates a third party attribution file from all found BAs in JSON format.
     *
     * @param attributionDocument AttributionDocument to generate attribution report from
     * @param w                   FileWriter to write report to
     * @return true if something was written, else false
     * @throws IOException if trouble writing to file
     */
    private boolean generateAttributionFileJson(AttributionDocument attributionDocument, FileWriter w) throws IOException {
        w.write("{\n");

        List<AttributionDependency> deps = attributionDocument.getDependencies();
        Set<String> licensesUsed = new HashSet<>();
        boolean first = true;
        for (AttributionDependency d : deps) {
            HashSet<String> intersection = new HashSet<>(moduleList);
            intersection.retainAll(d.getConsumers());
            if (moduleList.isEmpty() || !intersection.isEmpty()) {
                if (first) {
                    w.write("\t\"dependencies\": [\n");
                    w.write("\t\t{\n");
                    first = false;
                } else {
                    w.write("\t\t, {\n");
                }

                w.write(String.format("\t\t\t\"name\": \"%s\"\n", jsonEscape(d.getName())));
                w.write(String.format("\t\t\t, \"version\": \"%s\"\n", jsonEscape(d.getVersion())));
                w.write(String.format("\t\t\t, \"licensor\": \"%s\"\n", jsonEscape(d.getLicensor())));
                w.write(String.format("\t\t\t, \"license-name\": \"%s\"\n", jsonEscape(d.getLicenseName())));
                w.write(String.format("\t\t\t, \"attribution\": \"%s\"\n", jsonEscape(d.getAttribution())));
                w.write(String.format("\t\t\t, \"used-by\": [\n"));
                boolean firstConsumer = true;
                for (String consumer : d.getConsumers()) {
                    if (firstConsumer) {
                        w.write(String.format("\t\t\t\t\"%s\"\n", jsonEscape(consumer)));
                        firstConsumer = false;
                    } else {
                        w.write(String.format("\t\t\t\t, \"%s\"\n", jsonEscape(consumer)));
                    }
                }
                w.write("\t\t\t]\n");
                w.write("\t\t}\n");

                detectLicenses(licensesUsed, d.getAttribution());
            }
        }
        w.write("\t]\n");

        // If we haven't written anything, then let the caller know
        if (first) {
            w.write("}\n");
            return false;
        }

        // Write full text of licenses used (that were squashed out of report) to the
        // end of the file.
        first = true;
        for (String s : licensesUsed) {
            if (first) {
                w.write("\t, \"licenses\" : {\n");
            }

            // Get license text for AttributionDocument
            AttributionLicense license = getLicense(attributionDocument, s);
            String sJson = jsonEscape(s);
            if (license != null) {
                w.write(String.format("\t\t%s\"%s\": \"%s\"\n", (first ? "":", "), sJson, jsonEscape(license.getText())));
            } else {
                w.write(String.format("\t\t%s\"%s\": \"\"No license text found for %s\"\n", (first ? "":", "), sJson, sJson));
            }

            first = false;
        }
        w.write("\t}\n");

        w.write("}\n");

        return true;
    }

    private static String jsonEscape(String str) {
        return str
                .replaceAll("\\\\", "\\\\\\\\")
                .replaceAll("\n", "\\\\n")
                .replaceAll("\"", "\\\\\"");
    }

    /**
     * Generates a third party attribution file from all found BAs in XLS format.
     *
     * @param attributionDocument AttributionDocument to generate attribution report from
     * @param w                   FileWriter to write report to
     * @return true if something was written, else false
     * @throws IOException if trouble writing to file
     */
    private boolean generateAttributionFileHtml(AttributionDocument attributionDocument, FileWriter w) throws IOException {
        w.write("<html>\n");
        w.write("<body>\n");
        w.write("<h1>Third Party Attributions");
        w.write("<table border=1>");
        w.write("<tr><th>Name</th><th>Version</th><th>Licensor</th><th>License Name</th>");
        w.write("<th>Attribution</th><th>Used By</th></tr>\n");
        List<AttributionDependency> deps = attributionDocument.getDependencies();
        Set<String> licensesUsed = new HashSet<>();
        boolean first = true;
        for (AttributionDependency d : deps) {
            HashSet<String> intersection = new HashSet<>(moduleList);
            intersection.retainAll(d.getConsumers());
            if (moduleList.isEmpty() || !intersection.isEmpty()) {
                w.write("<tr valign=top>");
                w.write(String.format("<td>%s</td>", d.getName()));
                w.write(String.format("<td>%s</td>", d.getVersion()));
                w.write(String.format("<td>%s</td>", d.getLicensor()));
                w.write(String.format("<td>%s</td>", d.getLicenseName()));
                w.write(String.format("<td><textarea readonly style=\"width: 900px; height: 283px;\">%s</textarea></td>",
                        StringEscapeUtils.escapeHtml4(d.getAttribution())));
                w.write(String.format("<td><ul><li>%s</ul></td>",
                        String.join("<li>", d.getConsumers())));
                w.write("</tr>");

                detectLicenses(licensesUsed, d.getAttribution());

                first = false;
            }
        }
        w.write("</table>\n");

        // If we haven't written anything, then let the caller know
        if (first) {
            return false;
        }

        // Write full text of licenses used (that were squashed out of report) to the
        // end of the file.
        w.write("<h1>License Text");
        w.write("<table border=1>\n");
        w.write("<tr><th>Name</th><th>Text</th></tr>\n");
        for (String s : licensesUsed) {
            AttributionLicense license = getLicense(attributionDocument, s);
            String licenseText;
            if (license != null) {
                licenseText = license.getText();
            } else {
                licenseText = "No license text found for " + s;
            }
            w.write(String.format("<tr valign=top><td>%s</td>", s));
            w.write(String.format("<td><textarea readonly style=\"width: 900px; height: 283px;\">%s</textarea></td></tr>%n",
                    StringEscapeUtils.escapeHtml4(licenseText)));
        }
        w.write("</table>\n");

        w.write("</body></html>\n");

        return true;
    }

    private AttributionLicense getLicense(AttributionDocument attributionDocument, String licenseName) {
        List<AttributionLicense> licenses = attributionDocument.getLicenses();

        for (AttributionLicense l : licenses) {
            if (licenseName.equals(l.getName())) {
                return l;
            }
        }
        return null;
    }

    /**
     * Search the attribution for references to the licenses that we might have compressed
     * out. We keep track of these so that we can add the fully expanded licenses to the
     * end of the file. This is super inefficient, but we really don't care how slow this is.
     *
     * @param licenseSet  Set of license IDs to add to
     * @param attribution Attribution to search for license IDs
     */
    void detectLicenses(Set<String> licenseSet, String attribution) {
        for (String s : LICENSES) {
            if (attribution.contains(s)) {
                licenseSet.add(s);
            }
        }
    }

    /**
     * Append the contents of a resource file to the passed FileWriter.
     *
     * @param resourceName Name of resource
     * @param writer       file to append resource to
     * @throws IOException if trouble writing file
     */
    private void appendResourceToFile(String resourceName, FileWriter writer) throws IOException {
        InputStream is = Report.class.getClassLoader().getResourceAsStream(resourceName);

        if (is == null) {
            throw new IOException("Could not get InputStream from resource " + resourceName);
        }
        Reader reader = new InputStreamReader(is);
        char[] buffer = new char[256];
        int n;
        do {
            n = reader.read(buffer);
            if (n > 0) {
                writer.write(buffer, 0, n);
            }
        } while (n > 0);
    }

    private void info(String s) {
        if (outputHandler != null) {
            outputHandler.accept(s);
        } else {
            System.out.println(s);
        }
    }

    private void error(String s) {
        if (errorHandler != null) {
            errorHandler.accept(s);
        } else {
            System.out.println(s);
        }
    }

    /**
     * Return the Builder for Report.
     *
     * @return a builder for Report
     */
    public static Builder builder() {
        return new Report.Builder();
    }

    /**
     * Builder for Report.
     */
    public static class Builder {
        private String inputFileDir = DEFAULT_INPUT_FILE_DIR;
        private String inputFileName = DEFAULT_INPUT_FILE_NAME;
        private String outputFileDir = DEFAULT_OUTPUT_FILE_DIR;
        private String outputFileName = DEFAULT_OUTPUT_FILE_NAME;
<<<<<<< HEAD
        private String outputFileFormat = DEFAULT_OUTPUT_FILE_FORMAT;
=======

        private Boolean includeVersion = Boolean.valueOf(DEFAULT_INCLUDE_VERSION);
>>>>>>> e5a2fd78
        private Set<String> moduleList = Collections.emptySet();
        private Consumer<String> outputHandler = (s) -> System.out.println(s);
        private Consumer<String> errorHandler = (s) -> System.err.println(s);

        private Builder() {
        }

        /**
         * Get the directory containing the XML input file.
         *
         * @return the directory containing the XML input file.
         */
        public String inputFileDir() {
            return inputFileDir;
        }

        /**
         * Set the directory containing the XML input file.
         *
         * @param inputFileDir the directory contain the XML input file.
         * @return this Builder
         */
        public Builder inputFileDir(String inputFileDir) {
            this.inputFileDir = inputFileDir;
            return this;
        }

        /**
         * Get the name of the XML input file.
         *
         * @return the name of the XML input file
         */
        public String inputFileName() {
            return inputFileName;
        }

        /**
         * Set the name of the XML input file.
         *
         * @param inputFileName name of the XML input file
         * @return this Builder
         */
        public Builder inputFileName(String inputFileName) {
            this.inputFileName = inputFileName;
            return this;
        }

        /**
         * Get the directory to put the generated output file.
         *
         * @return the directory to put the generated output file.
         */
        public String outputFileDir() {
            return outputFileDir;
        }

        /**
         * Set the directory to put the generated output file.
         *
         * @param outputFileDir the directory to put the generatd output file.
         * @return this Builder
         */
        public Builder outputFileDir(String outputFileDir) {
            this.outputFileDir = outputFileDir;
            return this;
        }

        /**
         * Get the name of the generated output file.
         *
         * @return the name of the generated output file.
         */
        public String outputFileName() {
            return outputFileName;
        }

        /**
         * Set the name of the generated output file.
         *
         * @param outputFileName Name of output file
         * @return this builder
         */
        public Builder outputFileName(String outputFileName) {
            this.outputFileName = outputFileName;
            return this;
        }

        /**
<<<<<<< HEAD
         * Get the format of the generated output file.
         *
         * @return the format of the generated output file.
         */
        public String outputFileFormat() {
            return outputFileFormat;
        }

        /**
         * Set the format of the generated output file.
         *
         * @param outputFileFormat Name of output file
         * @return the name of the generated output file.
         */
        public Builder outputFileFormat(String outputFileFormat) {
            this.outputFileFormat = outputFileFormat;
=======
         * Include third party dependency version numbers in report output file or not.
         * @return true to include third party dependency version numbers in report, else false. (Default false)
         */
        public Boolean includeVersion() {
            return includeVersion;
        }

        /**
         * Set whether to include third party dependency version numbers in report output file or not.
         * Default is to not include version numbers in output file.
         * @param includeVersion true to include third party version numbers, else false (Default false)
         * @return this builder
         */
        public Builder includeVersion(Boolean includeVersion) {
            this.includeVersion = includeVersion;
>>>>>>> e5a2fd78
            return this;
        }

        /**
         * Get the list of Helidon modules to get third party attributions for.
         *
         * @return the list of Helidon modules to get third party attributions for
         */
        public Set<String> moduleList() {
            return moduleList;
        }

        /**
         * Set the list of Helidon modules to get third party attributions for.
         *
         * @param moduleList the list of Helidon modules
         * @return this Builder
         */
        public Builder moduleList(Set<String> moduleList) {
            this.moduleList = moduleList;
            return this;
        }

        /**
         * Set the list of Helidon modules to get third party attributions for.
         *
         * @param moduleList the list of Helidon modules as a comma seperated string. Can
         *                   also be a list of Helidon jar files.
         * @return this Builder
         */
        public Builder moduleList(String moduleList) {
            if (moduleList == null || moduleList.isEmpty() || moduleList.equals("*")) {
                this.moduleList(Collections.emptySet());
            } else {
                List<String> tmpList = Arrays.asList(moduleList.split(","));
                // Handle the case where the user passed jar file names (with version).
                // In that case we want to convert helidon-tracing-2.0.2.jar to helidon-tracing
                this.moduleList(tmpList.stream().map(Report::convertToArtifactId).collect(Collectors.toSet()));
            }
            return this;
        }

        /**
         * Set the handler for informational output.
         *
         * @return the handler for informational output
         */
        public Consumer<String> outputHandler() {
            return outputHandler;
        }

        /**
         * Set the handler for informational output.
         *
         * @param outputHandler the handler for informational output
         * @return this Builder
         */
        public Builder outputHandler(Consumer<String> outputHandler) {
            this.outputHandler = outputHandler;
            return this;
        }

        /**
         * Set the handler for error output.
         *
         * @return the handler for error output
         */
        public Consumer<String> errorHandler() {
            return errorHandler;
        }

        /**
         * Set the handler for error output.
         *
         * @param errorHandler the handler for error output
         * @return this Builder
         */
        public Builder errorHandler(Consumer<String> errorHandler) {
            this.errorHandler = errorHandler;
            return this;
        }

        /**
         * Build a Report from this builder.
         *
         * @return a new Report
         */
        public Report build() {
            return new Report(this);
        }

    }
}<|MERGE_RESOLUTION|>--- conflicted
+++ resolved
@@ -133,11 +133,8 @@
 
     private String outputFileDir;
     private String outputFileName;
-<<<<<<< HEAD
     private String outputFileFormat;
 
-=======
->>>>>>> e5a2fd78
     private Set<String> moduleList;
     private Boolean includeVersion;
 
@@ -163,12 +160,9 @@
         this.moduleList = builder.moduleList();
 
         this.outputHandler = builder.outputHandler();
-<<<<<<< HEAD
         this.errorHandler = builder.errorHandler();
-=======
 
         this.includeVersion = builder.includeVersion();
->>>>>>> e5a2fd78
     }
 
     /**
@@ -185,11 +179,8 @@
                 .inputFileName(System.getProperty(INPUT_FILE_NAME_PROPERTY_NAME, DEFAULT_INPUT_FILE_NAME))
                 .outputFileDir(System.getProperty(OUTPUT_FILE_DIR_PROPERTY_NAME, DEFAULT_OUTPUT_FILE_DIR))
                 .outputFileName(System.getProperty(OUTPUT_FILE_NAME_PROPERTY_NAME, DEFAULT_OUTPUT_FILE_NAME))
-<<<<<<< HEAD
                 .outputFileFormat(System.getProperty(OUTPUT_FILE_FORMAT_PROPERTY_NAME, DEFAULT_OUTPUT_FILE_FORMAT))
-=======
                 .includeVersion(Boolean.valueOf(System.getProperty(INCLUDE_VERSION_PROPERTY_NAME, DEFAULT_INCLUDE_VERSION)))
->>>>>>> e5a2fd78
                 .build()
                 .execute();
     }
@@ -399,7 +390,8 @@
                 }
 
                 w.write(String.format("\t\t\t\"name\": \"%s\"\n", jsonEscape(d.getName())));
-                w.write(String.format("\t\t\t, \"version\": \"%s\"\n", jsonEscape(d.getVersion())));
+                if (includeVersion)
+                    w.write(String.format("\t\t\t, \"version\": \"%s\"\n", jsonEscape(d.getVersion())));
                 w.write(String.format("\t\t\t, \"licensor\": \"%s\"\n", jsonEscape(d.getLicensor())));
                 w.write(String.format("\t\t\t, \"license-name\": \"%s\"\n", jsonEscape(d.getLicenseName())));
                 w.write(String.format("\t\t\t, \"attribution\": \"%s\"\n", jsonEscape(d.getAttribution())));
@@ -473,7 +465,7 @@
         w.write("<body>\n");
         w.write("<h1>Third Party Attributions");
         w.write("<table border=1>");
-        w.write("<tr><th>Name</th><th>Version</th><th>Licensor</th><th>License Name</th>");
+        w.write(String.format("<tr><th>Name</th>%s<th>Licensor</th><th>License Name</th>", includeVersion ? "<th>Version</th>":""));
         w.write("<th>Attribution</th><th>Used By</th></tr>\n");
         List<AttributionDependency> deps = attributionDocument.getDependencies();
         Set<String> licensesUsed = new HashSet<>();
@@ -484,7 +476,8 @@
             if (moduleList.isEmpty() || !intersection.isEmpty()) {
                 w.write("<tr valign=top>");
                 w.write(String.format("<td>%s</td>", d.getName()));
-                w.write(String.format("<td>%s</td>", d.getVersion()));
+                if (includeVersion)
+                    w.write(String.format("<td>%s</td>", d.getVersion()));
                 w.write(String.format("<td>%s</td>", d.getLicensor()));
                 w.write(String.format("<td>%s</td>", d.getLicenseName()));
                 w.write(String.format("<td><textarea readonly style=\"width: 900px; height: 283px;\">%s</textarea></td>",
@@ -613,12 +606,9 @@
         private String inputFileName = DEFAULT_INPUT_FILE_NAME;
         private String outputFileDir = DEFAULT_OUTPUT_FILE_DIR;
         private String outputFileName = DEFAULT_OUTPUT_FILE_NAME;
-<<<<<<< HEAD
         private String outputFileFormat = DEFAULT_OUTPUT_FILE_FORMAT;
-=======
 
         private Boolean includeVersion = Boolean.valueOf(DEFAULT_INCLUDE_VERSION);
->>>>>>> e5a2fd78
         private Set<String> moduleList = Collections.emptySet();
         private Consumer<String> outputHandler = (s) -> System.out.println(s);
         private Consumer<String> errorHandler = (s) -> System.err.println(s);
@@ -707,7 +697,6 @@
         }
 
         /**
-<<<<<<< HEAD
          * Get the format of the generated output file.
          *
          * @return the format of the generated output file.
@@ -724,7 +713,10 @@
          */
         public Builder outputFileFormat(String outputFileFormat) {
             this.outputFileFormat = outputFileFormat;
-=======
+            return this;
+        }
+
+        /**
          * Include third party dependency version numbers in report output file or not.
          * @return true to include third party dependency version numbers in report, else false. (Default false)
          */
@@ -740,7 +732,6 @@
          */
         public Builder includeVersion(Boolean includeVersion) {
             this.includeVersion = includeVersion;
->>>>>>> e5a2fd78
             return this;
         }
 
