--- conflicted
+++ resolved
@@ -42,11 +42,6 @@
             <version>${project.version}</version>
         </dependency>
         <dependency>
-            <groupId>io.helidon.build-tools</groupId>
-            <artifactId>helidon-utils</artifactId>
-            <version>${project.version}</version>
-        </dependency>
-        <dependency>
             <groupId>org.junit.jupiter</groupId>
             <artifactId>junit-jupiter-api</artifactId>
             <scope>test</scope>
@@ -72,8 +67,6 @@
             <groupId>org.apache.maven.shared</groupId>
             <artifactId>maven-invoker</artifactId>
         </dependency>
-<<<<<<< HEAD
-=======
         <dependency>
             <groupId>org.apache.maven.shared</groupId>
             <artifactId>maven-artifact-transfer</artifactId>
@@ -106,7 +99,6 @@
             <optional>true</optional>
             <scope>provided</scope>
         </dependency>
->>>>>>> 64302903
     </dependencies>
 
     <build>
@@ -114,29 +106,6 @@
             <plugin>
                 <groupId>org.apache.maven.plugins</groupId>
                 <artifactId>maven-invoker-plugin</artifactId>
-<<<<<<< HEAD
-=======
-                <configuration>
-                    <settingsFile>src/it/settings.xml</settingsFile>
-                    <mergeUserSettings>true</mergeUserSettings>
-                    <!--suppress MavenModelInspection -->
-                    <ignoreFailures>${maven.test.failure.ignore}</ignoreFailures>
-                    <cloneProjectsTo>${project.build.directory}/it</cloneProjectsTo>
-                    <pomIncludes>
-                        <pomInclude>projects/pom.xml</pomInclude>
-                    </pomIncludes>
-                    <goals>
-                        <goal>clean</goal>
-                        <goal>install</goal>
-                    </goals>
-                    <streamLogs>true</streamLogs>
-                    <showErrors>true</showErrors>
-                    <!--suppress UnresolvedMavenProperty, MavenModelInspection -->
-                    <skipInvocation>${skipTests}</skipInvocation>
-                    <!--suppress UnresolvedMavenProperty, MavenModelInspection -->
-                    <skipInstallation>${skipTests}</skipInstallation>
-                </configuration>
->>>>>>> 64302903
                 <executions>
                     <execution>
                         <goals>
