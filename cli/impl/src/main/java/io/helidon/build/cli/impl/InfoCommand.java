--- conflicted
+++ resolved
@@ -29,15 +29,9 @@
 import io.helidon.build.cli.harness.CommandContext;
 import io.helidon.build.cli.harness.Creator;
 import io.helidon.build.common.ConfigProperties;
-<<<<<<< HEAD
-=======
-import io.helidon.build.common.Log;
->>>>>>> 5cba11e0
 import io.helidon.build.common.PrintStreams;
 import io.helidon.build.common.Time;
 import io.helidon.build.common.logging.Log;
-import io.helidon.build.common.logging.LogFormatter;
-import io.helidon.build.common.logging.LogLevel;
 import io.helidon.build.common.maven.MavenVersion;
 
 import static io.helidon.build.cli.common.ProjectConfig.HELIDON_VERSION;
@@ -51,12 +45,7 @@
 import static io.helidon.build.cli.impl.Metadata.HELIDON_3;
 import static io.helidon.build.cli.impl.UserConfig.DEFAULT_PROJECT_NAME_KEY;
 import static io.helidon.build.cli.impl.VersionCommand.addProjectProperty;
-<<<<<<< HEAD
-import static io.helidon.build.common.PrintStreams.STDOUT;
-=======
-import static io.helidon.build.common.Log.maxKeyWidth;
 import static io.helidon.build.common.PrintStreams.DEVNULL;
->>>>>>> 5cba11e0
 import static io.helidon.build.common.Strings.padding;
 import static io.helidon.build.common.ansi.AnsiTextStyles.BoldBlue;
 import static io.helidon.build.common.ansi.AnsiTextStyles.Italic;
@@ -190,11 +179,7 @@
         append("General", buildProps, maxWidth);
 
         try {
-<<<<<<< HEAD
-            PrintStream stdOut = PrintStreams.apply(STDOUT, LogFormatter.of(LogLevel.INFO));
-=======
             PrintStream stdOut = PrintStreams.delegate(DEVNULL, (p, s) -> append(s.replace(EOL_MARKER, EOL)));
->>>>>>> 5cba11e0
             Plugins.execute("GetInfo", pluginArgs(maxWidth), 5, stdOut);
         } catch (Plugins.PluginFailed e) {
             Log.error(e, "Unable to get system info");
