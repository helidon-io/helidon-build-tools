/*
 * Copyright (c) 2020, 2022 Oracle and/or its affiliates.
 *
 * Licensed under the Apache License, Version 2.0 (the "License");
 * you may not use this file except in compliance with the License.
 * You may obtain a copy of the License at
 *
 *     http://www.apache.org/licenses/LICENSE-2.0
 *
 * Unless required by applicable law or agreed to in writing, software
 * distributed under the License is distributed on an "AS IS" BASIS,
 * WITHOUT WARRANTIES OR CONDITIONS OF ANY KIND, either express or implied.
 * See the License for the specific language governing permissions and
 * limitations under the License.
 */
package io.helidon.build.cli.impl;

import java.io.File;
import java.nio.file.Path;
import java.util.Collections;
import java.util.LinkedHashMap;
import java.util.Map;
import java.util.Optional;

import io.helidon.build.cli.harness.CommandFragment;
import io.helidon.build.cli.harness.Creator;
import io.helidon.build.cli.harness.Option;
import io.helidon.build.cli.harness.Option.KeyValue;
import io.helidon.build.common.Log;
import io.helidon.build.common.Log.Level;
import io.helidon.build.common.Strings;
import io.helidon.build.common.ansi.AnsiTextStyles;
import io.helidon.build.common.maven.MavenVersion;

import static io.helidon.build.cli.harness.GlobalOptions.DEBUG_FLAG_DESCRIPTION;
import static io.helidon.build.cli.harness.GlobalOptions.DEBUG_FLAG_NAME;
import static io.helidon.build.cli.harness.GlobalOptions.PLAIN_FLAG_DESCRIPTION;
import static io.helidon.build.cli.harness.GlobalOptions.PLAIN_FLAG_NAME;
import static io.helidon.build.cli.harness.GlobalOptions.VERBOSE_FLAG_DESCRIPTION;
import static io.helidon.build.cli.harness.GlobalOptions.VERBOSE_FLAG_NAME;
import static io.helidon.build.common.FileUtils.WORKING_DIR;
import static io.helidon.build.common.maven.MavenVersion.toMavenVersion;

/**
 * Common options.
 */
@CommandFragment
final class CommonOptions {

    /**
     * Where to look for CLI update information.
     */
    private static final String UPDATE_URL = "https://github.com/oracle/helidon-build-tools/blob/master/cli/CHANGELOG.md";

    private final boolean verbose;
    private final boolean debug;
    private final boolean plain;
    private final boolean projectDirSpecified;
    private final Path projectDir;
    private final String metadataUrl;
    private final boolean resetCache;
    private final MavenVersion sinceCliVersion;
    private Metadata metadata;

    @Creator
    CommonOptions(@Option.Flag(name = VERBOSE_FLAG_NAME, description = VERBOSE_FLAG_DESCRIPTION, visible = false) boolean verbose,
                  @Option.Flag(name = DEBUG_FLAG_NAME, description = DEBUG_FLAG_DESCRIPTION, visible = false) boolean debug,
                  @Option.Flag(name = PLAIN_FLAG_NAME, description = PLAIN_FLAG_DESCRIPTION, visible = false) boolean plain,
                  @KeyValue(name = "project", description = "The project directory") File projectDir,
                  @KeyValue(name = "url", description = "Metadata base URL", visible = false) String metadataUrl,
                  @Option.Flag(name = "reset", description = "Reset metadata cache", visible = false) boolean resetCache,
                  @KeyValue(name = "since", description = "Check for updates since this version",
                          visible = false) String since) {
        this.verbose = verbose || debug;
        this.debug = debug;
        this.plain = plain || Config.userConfig().richTextDisabled();
        this.projectDirSpecified = projectDir != null;
        this.projectDir = projectDirSpecified ? projectDir.toPath().toAbsolutePath() : WORKING_DIR;
        this.metadataUrl = Strings.isValid(metadataUrl) ? metadataUrl : Config.userConfig().updateUrl();
        this.resetCache = resetCache || since != null;
        this.sinceCliVersion = toMavenVersion(since == null ? Config.buildVersion() : since);
    }

    CommonOptions(Path projectDir, CommonOptions options) {
        this.verbose = options.verbose;
        this.debug = options.debug;
        this.plain = options.plain;
        this.projectDirSpecified = options.projectDirSpecified;
        this.projectDir = projectDir;
        this.metadataUrl = options.metadataUrl;
        this.resetCache = false; // Don't do it again
        this.sinceCliVersion = options.sinceCliVersion;
        this.metadata = options.metadata;
    }

    boolean verbose() {
        return verbose;
    }

    boolean debug() {
        return debug;
    }

    boolean plain() {
        return plain;
    }

    boolean projectSpecified() {
        return projectDirSpecified;
    }

    Path project() {
        return projectDir;
    }

    Metadata metadata() {
        if (metadata == null) {
            UserConfig config = Config.userConfig();
            if (resetCache) {
                try {
                    Log.debug("clearing plugins and metadata cache");
                    config.clearCache();
                    config.clearPlugins();
                } catch (Exception e) {
                    Log.warn("reset failed: ", e);
                }
            }
            if (!metadataUrl.equals(Metadata.DEFAULT_URL)) {
                Log.debug("using metadata url %s", metadataUrl);
            }
            metadata = Metadata.builder()
                               .url(metadataUrl)
                               .updateFrequency(config.checkForUpdatesIntervalHours())
                               .build();
        }
        return metadata;
    }

    void checkForUpdates(boolean quiet) {
        try {
            Optional<MavenVersion> cliUpdate = metadata().checkForCliUpdate(sinceCliVersion, quiet);
            if (cliUpdate.isPresent()) {
                MavenVersion newCliVersion = cliUpdate.get();
                MavenVersion latestHelidonVersion = metadata().latestVersion();
                Map<Object, Object> releaseNotes = releaseNotes(latestHelidonVersion);
                Log.info();
                if (releaseNotes.isEmpty()) {
                    Log.info("$(bold Version %s of this CLI is now available.)", newCliVersion);
                } else {
                    Log.info("$(bold Version %s of this CLI is now available:)", newCliVersion);
                    Log.info();
                    Log.log(Level.INFO, releaseNotes, AnsiTextStyles.Italic, AnsiTextStyles.Plain);
                    Log.info();
                }
                Log.info("Please see $(blue %s) to update.", UPDATE_URL);
                Log.info();
            } else {
                Log.debug("no update available");
            }
<<<<<<< HEAD
        } catch (Plugins.PluginFailed ignore) {
            // debug message is already logged
=======
        } catch (Plugins.PluginFailedUnchecked ignore) {
            // message has already been logged
>>>>>>> 46344ca4
        } catch (Exception e) {
            Log.debug("check for updates failed: %s", e.toString());
        }
    }

    private Map<Object, Object> releaseNotes(MavenVersion latestHelidonVersion) {
        try {
            Map<Object, Object> notes = new LinkedHashMap<>();
            metadata().cliReleaseNotesOf(latestHelidonVersion, sinceCliVersion).forEach((v, m) -> notes.put("    " + v, m));
            return notes;
        } catch (Plugins.PluginFailedUnchecked e) {
            Log.debug("accessing release notes for %s failed: %s", latestHelidonVersion, e.getMessage());
        } catch (Exception e) {
            Log.debug("accessing release notes for %s failed: %s", latestHelidonVersion, e.toString());
        }
        return Collections.emptyMap();
    }
}<|MERGE_RESOLUTION|>--- conflicted
+++ resolved
@@ -157,13 +157,8 @@
             } else {
                 Log.debug("no update available");
             }
-<<<<<<< HEAD
-        } catch (Plugins.PluginFailed ignore) {
-            // debug message is already logged
-=======
         } catch (Plugins.PluginFailedUnchecked ignore) {
-            // message has already been logged
->>>>>>> 46344ca4
+            // debug message has already been logged
         } catch (Exception e) {
             Log.debug("check for updates failed: %s", e.toString());
         }
