--- conflicted
+++ resolved
@@ -16,15 +16,6 @@
 
 package io.helidon.build.archetype.engine.v2.template;
 
-<<<<<<< HEAD
-=======
-import io.helidon.build.archetype.engine.v2.MustacheHandler;
-import io.helidon.build.archetype.engine.v2.descriptor.ArchetypeDescriptor;
-import io.helidon.build.archetype.engine.v2.interpreter.ModelAST;
-import org.junit.jupiter.api.BeforeAll;
-import org.junit.jupiter.api.Test;
-
->>>>>>> 8b772170
 import java.io.ByteArrayOutputStream;
 import java.io.IOException;
 import java.io.InputStream;
@@ -35,6 +26,7 @@
 
 import io.helidon.build.archetype.engine.v2.MustacheHandler;
 import io.helidon.build.archetype.engine.v2.descriptor.ArchetypeDescriptor;
+import io.helidon.build.archetype.engine.v2.interpreter.ModelAST;
 
 import org.junit.jupiter.api.BeforeAll;
 import org.junit.jupiter.api.Test;
@@ -86,17 +78,11 @@
             String descriptorPath = descriptorPaths.get(i);
             InputStream is = descriptors.get(i);
             assertThat(is, is(notNullValue()));
-<<<<<<< HEAD
-            model.mergeModel(
+            model.mergeModel(ModelAST.create(
                     ArchetypeDescriptor.read(archetypePath, Paths.get(descriptorPath), is)
-                            .output().model());
-=======
-            model.mergeModel(ModelAST.create(
-                    ArchetypeDescriptor.read(is).output().model(),
+                                       .output().model(),
                     null,
-                    null)
-            );
->>>>>>> 8b772170
+                    null));
         }
 
         MustacheHandler.renderMustacheTemplate(template, TEMPLATE_RESOURCE, stream, model);
