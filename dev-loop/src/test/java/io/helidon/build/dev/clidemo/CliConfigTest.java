/*
 * Copyright (c) 2020 Oracle and/or its affiliates.
 *
 * Licensed under the Apache License, Version 2.0 (the "License");
 * you may not use this file except in compliance with the License.
 * You may obtain a copy of the License at
 *
 *     http://www.apache.org/licenses/LICENSE-2.0
 *
 * Unless required by applicable law or agreed to in writing, software
 * distributed under the License is distributed on an "AS IS" BASIS,
 * WITHOUT WARRANTIES OR CONDITIONS OF ANY KIND, either express or implied.
 * See the License for the specific language governing permissions and
 * limitations under the License.
 */

package io.helidon.build.dev.clidemo;

import java.io.File;
import java.nio.file.Path;
import java.util.List;
import java.util.Objects;

import org.junit.jupiter.api.BeforeAll;
import org.junit.jupiter.api.MethodOrderer;
import org.junit.jupiter.api.Order;
import org.junit.jupiter.api.Test;
import org.junit.jupiter.api.TestMethodOrder;

import static io.helidon.build.util.FileUtils.normalize;
import static org.hamcrest.MatcherAssert.assertThat;
import static org.hamcrest.Matchers.is;

/**
 * Class CliConfigTest.
 */
@TestMethodOrder(MethodOrderer.OrderAnnotation.class)
public class CliConfigTest {

    static File configFile;

    @BeforeAll
    public static void configFile() {
        configFile = new File(Objects.requireNonNull(
                CliConfigTest.class.getClassLoader().getResource("helidon.properties")).getFile());
    }

    @Test
    @Order(1)
    public void testCliConfigLoad1() {
        CliConfig config = new CliConfig(configFile);
        List<String> features = config.listFeatures();
        features.forEach(f -> {
            List<CliConfig.Dependency> deps = config.featureDeps(f);
            System.out.print(f + " -> ");
            deps.forEach(System.out::println);
        });
    }

    @Test
    @Order(2)
    public void testCliConfigLoadStore1() {
        CliConfig config = new CliConfig(configFile);
        config.projectDir(Path.of("/usr/tmp"));
<<<<<<< HEAD
        assertThat(normalize(config.projectDir().get()), is("/usr/tmp"));
=======
        assertThat(pathOf(config.projectDir().get()), is("/usr/tmp"));
>>>>>>> c6603856
        config.store();
    }

    @Test
    @Order(3)
    public void testCliConfigLoadStore2() {
        CliConfig config = new CliConfig(configFile);
<<<<<<< HEAD
        assertThat(normalize(config.projectDir().get()), is("/usr/tmp"));
=======
        assertThat(pathOf(config.projectDir().get()), is("/usr/tmp"));
>>>>>>> c6603856
        config.clearProjectDir();
        config.store();
    }


    private static String pathOf(Path p) {
        return p.toString().replace("\\", "/");
    }
}<|MERGE_RESOLUTION|>--- conflicted
+++ resolved
@@ -27,7 +27,6 @@
 import org.junit.jupiter.api.Test;
 import org.junit.jupiter.api.TestMethodOrder;
 
-import static io.helidon.build.util.FileUtils.normalize;
 import static org.hamcrest.MatcherAssert.assertThat;
 import static org.hamcrest.Matchers.is;
 
@@ -62,11 +61,7 @@
     public void testCliConfigLoadStore1() {
         CliConfig config = new CliConfig(configFile);
         config.projectDir(Path.of("/usr/tmp"));
-<<<<<<< HEAD
-        assertThat(normalize(config.projectDir().get()), is("/usr/tmp"));
-=======
         assertThat(pathOf(config.projectDir().get()), is("/usr/tmp"));
->>>>>>> c6603856
         config.store();
     }
 
@@ -74,11 +69,7 @@
     @Order(3)
     public void testCliConfigLoadStore2() {
         CliConfig config = new CliConfig(configFile);
-<<<<<<< HEAD
-        assertThat(normalize(config.projectDir().get()), is("/usr/tmp"));
-=======
         assertThat(pathOf(config.projectDir().get()), is("/usr/tmp"));
->>>>>>> c6603856
         config.clearProjectDir();
         config.store();
     }
